'''
Created on 21 jan. 2013

.. codeauthor:: jhkwakkel <j.h.kwakkel (at) tudelft (dot) nl>
'''
from __future__ import (absolute_import, unicode_literals, division, 
                        print_function)

import unittest.mock as mock
import unittest
from scipy import stats

from ema_workbench.em_framework.samplers import (LHSSampler, MonteCarloSampler,
                                FullFactorialSampler, PartialFactorialSampler,
                                determine_parameters, UniformLHSSampler)
from ema_workbench.em_framework.parameters import (RealParameter, 
<<<<<<< HEAD
                                                      IntegerParameter, 
                                                      CategoricalParameter,
=======
                                                   IntegerParameter,
                                                   CategoricalParameter,
>>>>>>> d4a07035
                                                   BooleanParameter)
from ema_workbench.em_framework.parameters import Scenario
from ema_workbench.em_framework import Model


class SamplerTestCase(unittest.TestCase):
    uncertainties = [RealParameter("1", 0, 10),
                     IntegerParameter("2", 0, 10),
                     CategoricalParameter('3', ['a','b', 'c'])]

    def _test_generate_designs(self, sampler):
        designs = sampler.generate_designs(self.uncertainties, 10)
        designs.kind = Scenario
        msg = 'tested for {}'.format(type(sampler))
        
        actual_nr_designs = 0
        for design in designs:
            actual_nr_designs +=1
            
        self.assertIn('1', design, msg)
        self.assertIn('2', design, msg)
        self.assertIn('3', design, msg)
        self.assertEqual(designs.n, actual_nr_designs, msg) 
    
    def test_lhs_sampler(self):
        sampler = LHSSampler()
        self._test_generate_designs(sampler)

    def test_lhs_sampler_with_distribution(self):
        sampler = LHSSampler()

<<<<<<< HEAD
        uncertainties = [RealParameter("1", 0, 10),
                         IntegerParameter("2", 0, 10),
                         CategoricalParameter('3', ['a', 'b', 'c']),
                         RealParameter("4", 0, 10, dist=RealParameter.TRIANGLE, dist_params=[0.95]),
                         RealParameter("5", 0, 10, dist=RealParameter.PERT, dist_params=[0.05, 4.0]),
                         BooleanParameter("6"),
                         BooleanParameter("7", dist=BooleanParameter.BERNOULLI, dist_params=[0.1, ]),
                         ]
=======
        uncertainties = [
            RealParameter("1", 0, 10),
            IntegerParameter("2", 0, 10),
            CategoricalParameter('3', ['a', 'b', 'c']),
            RealParameter("4", dist=stats.triang(0.95, 0, 10)),
            RealParameter("5", dist=stats.beta(1.2, 4.8, scale=10)),
            BooleanParameter("6"),
            BooleanParameter("7", dist=stats.bernoulli(0.1)),
        ]
>>>>>>> d4a07035

        designs = sampler.generate_designs(uncertainties, 100)
        designs.kind = Scenario
        msg = 'tested for {}'.format(type(sampler))

        checksum4 = sum(d['4'] for d in designs)
        checksum5 = sum(d['5'] for d in designs)
        checksum6 = sum(d['6'] for d in designs)
        checksum7 = sum(d['7'] for d in designs)
        self.assertAlmostEqual(checksum4, 650, delta=5)
        self.assertAlmostEqual(checksum5, 200, delta=5)
        self.assertAlmostEqual(checksum6, 50, delta=5)
        self.assertAlmostEqual(checksum7, 10, delta=5)

        actual_nr_designs = 0
<<<<<<< HEAD
        for design in designs:
            actual_nr_designs += 1

        self.assertIn('1', design, msg)
        self.assertIn('2', design, msg)
        self.assertIn('3', design, msg)
        self.assertIn('4', design, msg)
        self.assertIn('5', design, msg)
        self.assertIn('6', design, msg)
        self.assertIn('7', design, msg)
        self.assertEqual(designs.n, actual_nr_designs, msg)

    def test_ulhs_sampler(self):
        sampler = UniformLHSSampler()

        uncertainties = [RealParameter("1", 0, 10),
                         IntegerParameter("2", 0, 10),
                         CategoricalParameter('3', ['a', 'b', 'c']),
                         RealParameter("4", 0, 10, dist=RealParameter.TRIANGLE, dist_params=[0.95]),
                         RealParameter("5", 0, 10, dist=RealParameter.PERT, dist_params=[0.05, 4.0]),
                         BooleanParameter("6"),
                         BooleanParameter("7", dist=BooleanParameter.BERNOULLI, dist_params=[0.1, ]),
                         ]
=======

        for design in designs:
            actual_nr_designs += 1
            self.assertIn('1', design, msg)
            self.assertIn('2', design, msg)
            self.assertIn('3', design, msg)
            self.assertIn('4', design, msg)
            self.assertIn('5', design, msg)
            self.assertIn('6', design, msg)
            self.assertIn('7', design, msg)
        self.assertEqual(designs.n, actual_nr_designs, msg)



    def test_ulhs_sampler(self):
        sampler = UniformLHSSampler()

        uncertainties = [
            RealParameter("1", 0, 10),
            IntegerParameter("2", 0, 10),
            CategoricalParameter('3', ['a', 'b', 'c']),
            RealParameter("4", dist=stats.triang(0.95, 0, 10)),
            RealParameter("5", dist=stats.beta(1.2, 4.8, scale=10)),
            BooleanParameter("6"),
            BooleanParameter("7", dist=stats.bernoulli(0.1)),
        ]
>>>>>>> d4a07035

        designs = sampler.generate_designs(uncertainties, 100)
        designs.kind = Scenario
        msg = 'tested for {}'.format(type(sampler))

        checksum4 = sum(d['4'] for d in designs)
        checksum5 = sum(d['5'] for d in designs)
        checksum6 = sum(d['6'] for d in designs)
        checksum7 = sum(d['7'] for d in designs)
        self.assertAlmostEqual(checksum4, 500, delta=5)
        self.assertAlmostEqual(checksum5, 500, delta=5)
        self.assertAlmostEqual(checksum6, 50, delta=5)
        self.assertAlmostEqual(checksum7, 50, delta=5)

        actual_nr_designs = 0
<<<<<<< HEAD
        for design in designs:
            actual_nr_designs += 1

        self.assertIn('1', design, msg)
        self.assertIn('2', design, msg)
        self.assertIn('3', design, msg)
        self.assertIn('4', design, msg)
        self.assertIn('5', design, msg)
        self.assertIn('6', design, msg)
        self.assertIn('7', design, msg)
        self.assertEqual(designs.n, actual_nr_designs, msg)

=======

        for design in designs:
            actual_nr_designs += 1

            self.assertIn('1', design, msg)
            self.assertIn('2', design, msg)
            self.assertIn('3', design, msg)
            self.assertIn('4', design, msg)
            self.assertIn('5', design, msg)
            self.assertIn('6', design, msg)
            self.assertIn('7', design, msg)
        self.assertEqual(designs.n, actual_nr_designs, msg)


>>>>>>> d4a07035
    def test_mc_sampler(self):
        sampler = MonteCarloSampler()
        self._test_generate_designs(sampler)
    
    def test_ff_sampler(self):
        sampler = FullFactorialSampler()
        self._test_generate_designs(sampler)
        
    def test_pf_sampler(self):
        uncs = [RealParameter('a', 0, 5, resolution=(0, 2.5,5), pff=True),
                RealParameter('b', 0, 1, resolution=(0,1), pff=True),
                RealParameter('c', 0, 1),
                RealParameter('d', 1, 2),
                ]

        sampler = PartialFactorialSampler()
        designs = sampler.generate_designs(uncs, 10)
        designs.kind = Scenario
        
        expected = 60
        self.assertEqual(expected, designs.n)
        
        self.assertEqual(expected, len([design for design in designs]))
        
        ff, other = sampler._sort_parameters(uncs)
        
        received = {u.name for u in ff}
        expected = {'a', 'b'}
        self.assertEqual(received, expected)
        
        received = {u.name for u in other}
        expected = {'c', 'd'}
        self.assertEqual(received, expected)
 
    def test_determine_parameters(self):
        function = mock.Mock()
        model_a = Model("A", function)
        model_a.uncertainties = [RealParameter('a', 0, 1),
                                 RealParameter('b', 0, 1),]
        function = mock.Mock()
        model_b = Model("B", function)
        model_b.uncertainties = [RealParameter('b', 0, 1),
                                 RealParameter('c', 0, 1),]
        
        models = [model_a, model_b]
        
        parameters = determine_parameters(models, 'uncertainties', union=True)
        for model in models:
            for unc in model.uncertainties:
                self.assertIn(unc.name, parameters.keys())
        
        parameters = determine_parameters(models, 'uncertainties', union=False)
        self.assertIn('b', parameters.keys())
        self.assertNotIn('c', parameters.keys())
        self.assertNotIn('a', parameters.keys())    


if __name__ == "__main__":
    unittest.main()<|MERGE_RESOLUTION|>--- conflicted
+++ resolved
@@ -14,13 +14,8 @@
                                 FullFactorialSampler, PartialFactorialSampler,
                                 determine_parameters, UniformLHSSampler)
 from ema_workbench.em_framework.parameters import (RealParameter, 
-<<<<<<< HEAD
-                                                      IntegerParameter, 
-                                                      CategoricalParameter,
-=======
                                                    IntegerParameter,
                                                    CategoricalParameter,
->>>>>>> d4a07035
                                                    BooleanParameter)
 from ema_workbench.em_framework.parameters import Scenario
 from ema_workbench.em_framework import Model
@@ -52,16 +47,6 @@
     def test_lhs_sampler_with_distribution(self):
         sampler = LHSSampler()
 
-<<<<<<< HEAD
-        uncertainties = [RealParameter("1", 0, 10),
-                         IntegerParameter("2", 0, 10),
-                         CategoricalParameter('3', ['a', 'b', 'c']),
-                         RealParameter("4", 0, 10, dist=RealParameter.TRIANGLE, dist_params=[0.95]),
-                         RealParameter("5", 0, 10, dist=RealParameter.PERT, dist_params=[0.05, 4.0]),
-                         BooleanParameter("6"),
-                         BooleanParameter("7", dist=BooleanParameter.BERNOULLI, dist_params=[0.1, ]),
-                         ]
-=======
         uncertainties = [
             RealParameter("1", 0, 10),
             IntegerParameter("2", 0, 10),
@@ -71,7 +56,6 @@
             BooleanParameter("6"),
             BooleanParameter("7", dist=stats.bernoulli(0.1)),
         ]
->>>>>>> d4a07035
 
         designs = sampler.generate_designs(uncertainties, 100)
         designs.kind = Scenario
@@ -87,31 +71,6 @@
         self.assertAlmostEqual(checksum7, 10, delta=5)
 
         actual_nr_designs = 0
-<<<<<<< HEAD
-        for design in designs:
-            actual_nr_designs += 1
-
-        self.assertIn('1', design, msg)
-        self.assertIn('2', design, msg)
-        self.assertIn('3', design, msg)
-        self.assertIn('4', design, msg)
-        self.assertIn('5', design, msg)
-        self.assertIn('6', design, msg)
-        self.assertIn('7', design, msg)
-        self.assertEqual(designs.n, actual_nr_designs, msg)
-
-    def test_ulhs_sampler(self):
-        sampler = UniformLHSSampler()
-
-        uncertainties = [RealParameter("1", 0, 10),
-                         IntegerParameter("2", 0, 10),
-                         CategoricalParameter('3', ['a', 'b', 'c']),
-                         RealParameter("4", 0, 10, dist=RealParameter.TRIANGLE, dist_params=[0.95]),
-                         RealParameter("5", 0, 10, dist=RealParameter.PERT, dist_params=[0.05, 4.0]),
-                         BooleanParameter("6"),
-                         BooleanParameter("7", dist=BooleanParameter.BERNOULLI, dist_params=[0.1, ]),
-                         ]
-=======
 
         for design in designs:
             actual_nr_designs += 1
@@ -138,7 +97,6 @@
             BooleanParameter("6"),
             BooleanParameter("7", dist=stats.bernoulli(0.1)),
         ]
->>>>>>> d4a07035
 
         designs = sampler.generate_designs(uncertainties, 100)
         designs.kind = Scenario
@@ -154,20 +112,6 @@
         self.assertAlmostEqual(checksum7, 50, delta=5)
 
         actual_nr_designs = 0
-<<<<<<< HEAD
-        for design in designs:
-            actual_nr_designs += 1
-
-        self.assertIn('1', design, msg)
-        self.assertIn('2', design, msg)
-        self.assertIn('3', design, msg)
-        self.assertIn('4', design, msg)
-        self.assertIn('5', design, msg)
-        self.assertIn('6', design, msg)
-        self.assertIn('7', design, msg)
-        self.assertEqual(designs.n, actual_nr_designs, msg)
-
-=======
 
         for design in designs:
             actual_nr_designs += 1
@@ -181,8 +125,6 @@
             self.assertIn('7', design, msg)
         self.assertEqual(designs.n, actual_nr_designs, msg)
 
-
->>>>>>> d4a07035
     def test_mc_sampler(self):
         sampler = MonteCarloSampler()
         self._test_generate_designs(sampler)
