--- conflicted
+++ resolved
@@ -31,6 +31,7 @@
 
 class NoDefaultSheetError(EMAError):
     pass
+
 
 
 class BaseExcelModel(FileModel):
@@ -95,12 +96,9 @@
             pointers = {}
         self.pointers = pointers
 
-<<<<<<< HEAD
-=======
         if model_def is not None:
             self.load_yaml(model_def)
 
->>>>>>> d8c676a5
     @property
     def workbook(self):
         return self.model_file
@@ -134,7 +132,7 @@
 
         # check for self.xl.Workbooks==0 allows us to see if wb was previously closed
         # and needs to be reopened.
-        if not self.wb or self.xl.Workbooks.Count == 0:
+        if not self.wb or self.xl.Workbooks.Count==0:
             _logger.debug("trying to open workbook")
             wb = os.path.join(self.working_directory, self.workbook)
             self.wb = self.xl.Workbooks.Open(wb)
@@ -168,8 +166,7 @@
         for key, value in experiment.items():
             self.set_wb_value(key, value)
 
-        # trigger a calulate event, in the case that the workbook's automatic
-        # recalculation was suspended.
+        # trigger a calulate event, in the case that the workbook's automatic recalculation was suspended.
         self.xl.Calculate()
 
         # get results
@@ -233,12 +230,8 @@
         try:
             sheet = self.wb.Sheets(sheetname)
         except Exception:
-            _logger.warning(
-                "com error: sheet '{}' not found".format(sheetname))
-            _logger.warning(
-                "known sheets: {}".format(
-                    ", ".join(
-                        self.get_wb_sheetnames())))
+            _logger.warning("com error: sheet '{}' not found".format(sheetname))
+            _logger.warning("known sheets: {}".format(", ".join(self.get_wb_sheetnames())))
             self.cleanup()
             raise
 
@@ -271,23 +264,18 @@
         try:
             sheet = self.get_sheet(this_sheet)
         except NoDefaultSheetError:
-<<<<<<< HEAD
-            raise EMAError(
-                "no default sheet while trying to read from '{}'".format(name))
-=======
             raise EMAError(f"no default sheet while trying to read from '{name}'")
->>>>>>> d8c676a5
 
         try:
             value = sheet.Range(this_range).Value
         except com_error:
             _logger.warning(
-                "com error: no cell(s) named {} found on sheet {}".format(
-                    this_range, this_sheet),
+                "com error: no cell(s) named {} found on sheet {}".format(this_range, this_sheet),
             )
             value = None
 
         return value
+
 
     def set_wb_value(self, name, value):
         '''inject a value into a cell of the excel workbook
@@ -316,19 +304,13 @@
         try:
             sheet = self.get_sheet(this_sheet)
         except NoDefaultSheetError:
-<<<<<<< HEAD
-            raise EMAError(
-                "no default sheet while trying to write to '{}'".format(name))
-=======
             raise EMAError(f"no default sheet while trying to write to '{name}'")
->>>>>>> d8c676a5
 
         try:
             sheet.Range(this_range).Value = value
         except com_error:
             _logger.warning(
-                "com error: no cell(s) named {} found on sheet {}".format(
-                    this_range, this_sheet),
+                "com error: no cell(s) named {} found on sheet {}".format(this_range, this_sheet),
             )
 
     def get_wb_sheetnames(self):
