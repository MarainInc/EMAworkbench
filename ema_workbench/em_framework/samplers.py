--- conflicted
+++ resolved
@@ -26,11 +26,8 @@
 from . import util
 from .parameters import (IntegerParameter, Policy, Scenario,
                          BooleanParameter, CategoricalParameter,
-<<<<<<< HEAD
-                         Category)
-=======
+                         Category,
                          _get_bounds_from_dist)
->>>>>>> d4a07035
 
 # Created on 16 aug. 2011
 #
@@ -173,14 +170,10 @@
 
 class UniformLHSSampler(AbstractSampler):
     """
-<<<<<<< HEAD
-    Generates a Latin Hypercube sample with uniform distribution.
+    Generates a LHS from a uniform distribution on each parameter
 
     The frozen_rv for each parameter is not used to generate samples,
     just to define the lower and upper bounds.
-=======
-    Generates a LHS from a uniform distribution on each parameter
->>>>>>> d4a07035
     """
 
     def __init__(self):
@@ -188,25 +181,17 @@
 
     def sample(self, distribution, size):
         '''
-<<<<<<< HEAD
-        generate a Latin Hypercube Sample.
-=======
         Generate a Latin Hypercube Sample.
 
         Instead of drawing from the given distribution for each parameter,
         that distribution is used only to determine the upper and lower
         bounds for each parameter.
->>>>>>> d4a07035
 
         Parameters
         ----------
         distribution : scipy distribution
-<<<<<<< HEAD
-                       A distribution that defines lower and upper bounds.
-=======
-                       the distribution from which to
+                       A distribution from which to
                        extract upper and lower bounds
->>>>>>> d4a07035
         size : int
                the number of samples to generate
 
@@ -216,9 +201,6 @@
             with the paramertainty.name as key, and the sample as value
 
         '''
-
-<<<<<<< HEAD
-        # return self._lhs(distribution, size)
 
         perc = np.linspace(0, (size - 1) / size, size)
         np.random.shuffle(perc)
@@ -232,18 +214,6 @@
         v = (smp * (upper_bound-lower_bound)) + lower_bound
 
         return v
-=======
-        perc = np.linspace(0, (size - 1) / size, size)
-        np.random.shuffle(perc)
-        smp = stats.uniform(perc, 1. / size).rvs()
-        lower_bound, upper_bound = _get_bounds_from_dist(distribution)
-        if hasattr(distribution, 'dist') and isinstance(distribution.dist, stats.rv_discrete):
-            v = stats.randint(lower_bound, upper_bound +1).ppf(smp)
-        else:
-            v = stats.uniform(lower_bound, upper_bound - lower_bound).ppf(smp)
-        return v
-
->>>>>>> d4a07035
 
 
 class MonteCarloSampler(AbstractSampler):
