'''

This module contains various classes that can be used for specifying different
types of samplers. These different samplers implement basic sampling
techniques including Full Factorial sampling, Latin Hypercube sampling, and
Monte Carlo sampling.

'''
from __future__ import (absolute_import, print_function, division,
                        unicode_literals)
# try:
#     from future_builtins import zip
# except ImportError:
#     try:
#         from itertools import izip as zip  # < 2.5 or 3.x
#     except ImportError:
#         pass

import abc
import functools
import itertools
import numpy as np
import operator
import scipy.stats as stats

from . import util
from .parameters import (IntegerParameter, Policy, Scenario,
                         BooleanParameter, CategoricalParameter, Category)

# Created on 16 aug. 2011
#
# .. codeauthor:: jhkwakkel <j.h.kwakkel (at) tudelft (dot) nl>

__all__ = ['AbstractSampler',
           'LHSSampler',
           'MonteCarloSampler',
           'FullFactorialSampler',
           'PartialFactorialSampler',
           'sample_levers',
           'sample_uncertainties',
           'determine_parameters']



def _pert(low, peak, high, gamma=4.0):
    """
    A PERT random variate

    Parameters
    ----------
    low : scalar
        Lower bound of the distribution support
    peak : scalar
        The location of the distribution's peak (low <= peak <= high)
    high : scalar
        Upper bound of the distribution support

    Optional
    --------
    gamma : scalar
        Controls the uncertainty of the distribution around the peak. Smaller
        values make the distribution flatter and more uncertain around the
        peak while larger values make it focused and less uncertain around
        the peak. (Default: 4)
    """
    a, b, c = [float(x) for x in [low, peak, high]]
    assert a <= b <= c, ('PERT "peak" must be greater than "low" and '
                         'less than "high"')
    assert gamma >= 0, 'PERT "g" must be non-negative'
    mu = (a + gamma * b + c) / (gamma + 2)
    if mu == b:
        a1 = a2 = 3.0
    else:
        a1 = ((mu - a) * (2 * b - a - c)) / ((b - mu) * (c - a))
        a2 = a1 * (c - mu) / (mu - a)

    return _beta(a1, a2, a, c)


def _pert2(peak, gamma, low, width):
    """
    A PERT random variate with more standardized parameter order,

    This sets the parameters such that the last two are lower bound
    and width, so that it can degenerate cleanly to a uniform.

    Parameters
    ----------
    peak : scalar
        The location of the distribution's peak (low <= peak <= high)
    gamma : scalar
        Controls the uncertainty of the distribution around the peak. Smaller
        values make the distribution flatter and more uncertain around the
        peak while larger values make it focused and less uncertain around
        the peak.
    low : scalar
        Lower bound of the distribution support
    width : scalar
        Distance from lower bound to upper bound of the distribution support

    """
    return _pert(low, peak, low+width, gamma)


def _beta(alpha, beta, low=0, high=1):
    """
    A Beta random variate

    Parameters
    ----------
    alpha : scalar
        The first shape parameter
    beta : scalar
        The second shape parameter

    Optional
    --------
    low : scalar
        Lower bound of the distribution support (default=0)
    high : scalar
        Upper bound of the distribution support (default=1)
    """

    assert alpha > 0 and beta > 0, (
        'Beta "alpha" and "beta" parameters must be greater than zero')
    assert low < high, 'Beta "low" must be less than "high"'

    return stats.beta(alpha, beta, loc=low, scale=high - low)


def _bernoulli(rate, low=0, high=1):
    """
    A PERT random variate with more standardized parameter order,

    This sets the parameters such that the last two are lower bound
    and width, so that it can degenerate cleanly to a uniform.

    Parameters
    ----------
    rate : scalar
        The single parameter of the Bernoulli distribution.
    low : scalar
        Lower bound of the distribution support, assumed 0
    width : scalar
        Distance from lower bound to upper bound of the distribution support,
        assumed 1
    """
    return stats.bernoulli(rate)

class AbstractSampler(object):
    '''
    Abstract base class from which different samplers can be derived.

    In the simplest cases, only the sample method needs to be overwritten.
    generate_designs` is the only method called by the ensemble class. The
    other methods are used internally to generate the designs.

    '''
    __metaaclass__ = abc.ABCMeta

<<<<<<< HEAD
    # types of distributions known by the sampler.
    # by default it knows the `uniform continuous <http://docs.scipy.org/doc/scipy/reference/generated/scipy.stats.uniform.html>`_
    # distribution for sampling floats, and the `uniform discrete <http://docs.scipy.org/doc/scipy/reference/generated/scipy.stats.randint.html#scipy.stats.randint>`_
    # distribution for sampling integers.
    distributions = {
        "uniform": stats.uniform,
        "integer": stats.randint,
        "triangular": stats.triang,
        "triangle": stats.triang,
        "triang": stats.triang,
        "pert": _pert2,
        "bernoulli": _bernoulli,
    }

    # which uniform-type distribution to degrade to for each original distribution
    uniform_distributions = {
        "uniform": stats.uniform,
        "integer": stats.randint,
        "triangular": stats.uniform,
        "triangle": stats.uniform,
        "triang": stats.uniform,
        "pert": stats.uniform,
        "bernoulli": stats.randint,
    }
=======
>>>>>>> 4028a79e

    def __init__(self):
        super(AbstractSampler, self).__init__()

    @abc.abstractmethod
    def sample(self, distribution, size):
        '''
        method for sampling a number of samples from a particular distribution.
        The various samplers differ with respect to their implementation of
        this method.

        Parameters
        ----------
        distribution : frozen_rv
                       the distribution to sample from
        size : int
               the number of samples to generate

        Returns
        -------
        numpy array
            the samples for the distribution and specified parameters

        '''

    def generate_samples(self, parameters, size):
        '''
        The main method of :class: `~sampler.Sampler` and its
        children. This will call the sample method for each of the
        parameters and return the resulting designs.

        Parameters
        ----------
        parameters : collection
                     a collection of :class:`~parameters.Parameterparamertainty`
                     and :class:`~parameters.Categoricalparamertainty`
                     instances.
        size : int
               the number of samples to generate.


        Returns
        -------
        dict
            dict with the paramertainty.name as key, and the sample as value

        '''
        return {param.name: self.sample(param.rv_gen, size) for
                param in parameters}

    def generate_designs(self, parameters, nr_samples):
        '''external interface to sampler. Returns the computational experiments
        over the specified parameters, for the given number of samples for each
        parameter.

        Parameters
        ----------
        parameters : list
                        a list of parameters for which to generate the
                        experimental designs
        nr_samples : int
                     the number of samples to draw for each parameter


        Returns
        -------
        generator
            a generator object that yields the designs resulting from
            combining the parameters
        int
            the number of experimental designs

        '''
        parameters = sorted(parameters, key=operator.attrgetter('name'))
        sampled_parameters = self.generate_samples(parameters, nr_samples)
        designs = zip(*[sampled_parameters[u.name] for u in parameters])
        designs = DefaultDesigns(designs, parameters, nr_samples)

        return designs


class LHSSampler(AbstractSampler):
    """
    generates a Latin Hypercube sample for each of the parameters
    """

    def __init__(self):
        super(LHSSampler, self).__init__()

    def sample(self, distribution, size):
        '''
        generate a Latin Hypercube Sample.

        Parameters
        ----------
        distribution : scipy distribution
                       the distribution to sample from
        size : int
               the number of samples to generate

        Returns
        -------
        dict
            with the paramertainty.name as key, and the sample as value

        '''

        # return self._lhs(distribution, size)

<<<<<<< HEAD
    def _lhs(self, dist, parms, siz):
        '''
        Latin Hypercube sampling of any distribution.

        Parameters
        ----------
        dist : random variable distribution from `scipy.stats <http://docs.scipy.org/doc/scipy/reference/stats.html>`_
        parms : tuple
                tuple of parameters as required for dist.
        siz : int
              number of samples

        '''
        perc = np.linspace(0, (siz-1)/siz, siz)
        np.random.shuffle(perc)
        smp = stats.uniform(perc, 1. / siz).rvs()
        v = dist(*parms).ppf(smp)

        return v


class UniformLHSSampler(AbstractSampler):
    """
    generates a LHS for the parameters, ignoring defined distribution shapes
    """

    def __init__(self):
        super(UniformLHSSampler, self).__init__()

    def sample(self, distribution, params, size):
        '''
        generate a Latin Hypercube Sample.

        Parameters
        ----------
        distribution : scipy distribution
                       the distribution to sample from
        params : tuple
                 the parameters specifying the distribution
        size : int
               the number of samples to generate

        Returns
        -------
        dict
            with the paramertainty.name as key, and the sample as value

        '''

        return self._lhs(self.uniform_distributions[distribution], params[-2:], size)

    def _lhs(self, dist, parms, siz):
        '''
        Latin Hypercube sampling of any distribution.

        Parameters
        ----------
        dist : random variable distribution from `scipy.stats <http://docs.scipy.org/doc/scipy/reference/stats.html>`_
        parms : tuple
                tuple of parameters as required for dist.
        siz : int
              number of samples

        '''
        perc = np.linspace(0, (siz-1)/siz, siz)
        np.random.shuffle(perc)
        smp = stats.uniform(perc, 1. / siz).rvs()
        v = dist(*parms).ppf(smp)
=======
        perc = np.linspace(0, (size - 1) / size, size)
        np.random.shuffle(perc)
        smp = stats.uniform(perc, 1. / size).rvs()
        v = distribution.ppf(smp)
>>>>>>> 4028a79e

        return v



class MonteCarloSampler(AbstractSampler):
    """
    generates a Monte Carlo sample for each of the parameters.

    """

    def __init__(self):
        super(MonteCarloSampler, self).__init__()

    def sample(self, distribution, size):
        '''
        generate a Monte Carlo Sample.

        Parameters
        ----------
        distribution : scipy frozen distribution
                       the distribution to sample from
        size : int
               the number of samples to generate

        Returns
        -------
        dict
            with the paramertainty.name as key, and the sample as value

        '''

        return distribution.rvs(size)


class FullFactorialSampler(AbstractSampler):
    '''
    generates a full factorial sample.

    If the parameter is non categorical, the resolution is set the
    number of samples. If the parameter is categorical, the specified value
    for samples will be ignored and each category will be used instead.

    '''

    def __init__(self):
        super(FullFactorialSampler, self).__init__()

    def generate_samples(self, parameters, size):
        '''
        The main method of :class: `~sampler.Sampler` and its
        children. This will call the sample method for each of the
        parameters and return the resulting samples

        Parameters
        ----------
        parameters : collection
                        a collection of :class:`~parameters.Parameter`
                        instances
        size : int
                the number of samples to generate.

        Returns
        -------
        dict
            with the paramertainty.name as key, and the sample as value
        '''
        samples = {}
        for param in parameters:
            cats = param.resolution
            if not cats:
                cats = np.linspace(param.lower_bound,
                                   param.upper_bound,
                                   size)
                if isinstance(param, IntegerParameter):
                    cats = np.round(cats, 0)
                    cats = set(cats)
                    cats = (int(entry) for entry in cats)
                    cats = sorted(cats)
            samples[param.name] = cats

        return samples

    def generate_designs(self, parameters, nr_samples):
        '''
        This method provides an alternative implementation to the default
        implementation provided by :class:`~sampler.Sampler`. This
        version returns a full factorial design across the parameters.

        Parameters
        ----------
        parameters : list
                        a list of parameters for which to generate the
                        experimental designs
        nr_samples : int
                     the number of intervals to use on each
                     Parameter. Categorical parameters always
                     return all their categories

        Returns
        -------
        generator
            a generator object that yields the designs resulting from
            combining the parameters
        int
            the number of experimental designs

        '''
        parameters = sorted(parameters, key=operator.attrgetter('name'))

        samples = self.generate_samples(parameters, nr_samples)
        zipped_samples = itertools.product(
            *[samples[u.name] for u in parameters])

        n_designs = self.determine_nr_of_designs(samples)
        designs = DefaultDesigns(zipped_samples, parameters, n_designs)

        return designs

    def determine_nr_of_designs(self, sampled_parameters):
        '''
        Helper function for determining the number of experiments that will
        be generated given the sampled parameters.

        Parameters
        ----------
        sampled_parameters : list
                        a list of sampled parameters, as
                        the values return by generate_samples

        Returns
        -------
        int
            the total number of experimental design
        '''
        nr_designs = 1
        for value in sampled_parameters.values():
            nr_designs *= len(value)
        return nr_designs


class PartialFactorialSampler(AbstractSampler):
    """
    generates a partial factorial design over the parameters. Any parameter
    where factorial is true will be included in a factorial design, while the
    remainder will be sampled using LHS or MC sampling.

    Parameters
    ----------
    sampling: {PartialFactorialSampler.LHS, PartialFactorialSampler.MC}, optional
              the desired sampling for the non factorial parameters.

    Raises
    ------
    ValueError
        if sampling is not either LHS or MC

    """

    LHS = 'LHS'
    MC = 'MC'

    def __init__(self, sampling='LHS'):
        super(PartialFactorialSampler, self).__init__()

        if sampling == PartialFactorialSampler.LHS:
            self.sampler = LHSSampler()
        elif sampling == PartialFactorialSampler.MC:
            self.sampler = MonteCarloSampler()
        else:
            raise ValueError(('invalid value for sampling type, should be LHS '
                              'or MC'))
        self.ff = FullFactorialSampler()

    def _sort_parameters(self, parameters):
        '''sort parameters into full factorial and other

        Parameters
        ----------
        parameters : list of parameters

        '''
        ff_params = []
        other_params = []

        for param in parameters:
            if param.pff:
                ff_params.append(param)
            else:
                other_params.append(param)

        return ff_params, other_params

    def generate_designs(self, parameters, nr_samples):
        '''external interface to sampler. Returns the computational experiments
        over the specified parameters, for the given number of samples for each
        parameter.

        Parameters
        ----------
        parameters : list
                        a list of parameters for which to generate the
                        experimental designs
        nr_samples : int
                     the number of samples to draw for each parameter

        Returns
        -------
        generator
            a generator object that yields the designs resulting from
            combining the parameters
        int
            the number of experimental designs

        '''

        ff_params, other_params = self._sort_parameters(parameters)

        # generate a design over the factorials
        # TODO update ff to use resolution if present
        ff_designs = self.ff.generate_designs(ff_params, nr_samples)

        # generate a design over the remainder
        # for each factorial, run the MC design
        other_designs = self.sampler.generate_designs(other_params,
                                                      nr_samples)

        nr_designs = other_designs.n * ff_designs.n

        designs = PartialFactorialDesigns(ff_designs, other_designs,
                                          parameters, nr_designs)

        return designs


def determine_parameters(models, attribute, union=True):
    '''determine the parameters over which to sample

    Parameters
    ----------
    models : a collection of AbstractModel instances
    attribute : {'uncertainties', 'levers'}
    union : bool, optional
            in case of multiple models, sample over the union of
            levers, or over the intersection of the levers
    sampler : Sampler instance, optional

    Returns
    -------
    collection of Parameter instances

    '''
    return util.determine_objects(models, attribute, union=union)


def sample_levers(models, n_samples, union=True, sampler=LHSSampler(),
                  name=util.representation):
    '''generate policies by sampling over the levers

    Parameters
    ----------
    models : a collection of AbstractModel instances
    n_samples : int
    union : bool, optional
            in case of multiple models, sample over the union of
            levers, or over the intersection of the levers
    sampler : Sampler instance, optional
    name : callable, optional
           a callable to generate a name given the sampled values
          for each lever

    Returns
    -------
    generator yielding Policy instances

    '''
    levers = determine_parameters(models, 'levers', union=union)
    samples = sampler.generate_designs(levers, n_samples)

    partial_policy = functools.partial(Policy, name=name)
    samples.kind = partial_policy

    return samples


def sample_uncertainties(models, n_samples, union=True, sampler=LHSSampler()):
    '''generate scenarios by sampling over the uncertainties

    Parameters
    ----------
    models : a collection of AbstractModel instances
    n_samples : int
    union : bool, optional
            in case of multiple models, sample over the union of
            uncertainties, or over the intersection of the uncertainties
    sampler : Sampler instance, optional

    Returns
    -------
    generator
        yielding Scenario instances
    collection
        the collection of parameters over which to sample
    n_samples
        the number of scenarios (!= n_samples in case off FF sampling)


    '''
    uncertainties = determine_parameters(models, 'uncertainties', union=union)
    samples = sampler.generate_designs(uncertainties, n_samples)
    samples.kind = Scenario

    return samples

def sample_parameters(models, n_samples, union=True, sampler=LHSSampler()):
    '''generate scenarios by sampling over the uncertainties

    Parameters
    ----------
    models : a collection of AbstractModel instances
    n_samples : int
    union : bool, optional
            in case of multiple models, sample over the union of
            uncertainties, or over the intersection of the uncertainties
    sampler : Sampler instance, optional

    Returns
    -------
    generator
        yielding Scenario instances
    collection
        the collection of parameters over which to sample
    n_samples
        the number of scenarios (!= n_samples in case off FF sampling)


    '''
    parms = determine_parameters(models, 'uncertainties', union=union) + determine_parameters(models, 'levers', union=union)
    samples = sampler.generate_designs(parms, n_samples)
    samples.kind = Scenario

    return samples


def from_experiments(models, experiments):
    '''generate scenarios from an existing experiments DataFrame

    Parameters
    ----------
    models : collection of AbstractModel instances
    experiments : DataFrame

    Returns
    -------
     generator
        yielding Scenario instances

    '''
    policy_names = np.unique(experiments['policy'])
    model_names = np.unique(experiments['model'])

    # we sample ff over models and policies so we need to ensure
    # we only get the experiments for a single model policy combination
    logical = (experiments['model'] == model_names[0]) & \
              (experiments['policy'] == policy_names[0])

    experiments = experiments[logical]

    uncertainties = util.determine_objects(models, 'uncertainties',
                                           union=True)
    samples = {unc.name: experiments[:, unc.name] for unc in
               uncertainties}

    scenarios = DefaultDesigns(samples, uncertainties,
                               experiments.shape[0])
    scenarios.kind = Scenario

    return scenarios


class DefaultDesigns(object):
    '''iterable for the experimental designs'''

    def __init__(self, designs, parameters, n):
        self.designs = list(designs)
        self.parameters = parameters
        self.params = [p.name for p in parameters]
        self.kind = None
        self.n = n

    @abc.abstractmethod
    def __iter__(self):
        '''should return iterator'''

        return design_generator(self.designs, self.parameters, self.kind)

    def __str__(self):
        
        return ("ema_workbench.DefaultDesigns, "
                "{} designs on {} parameters").format(self.n, len(self.params))

    def __len__(self):
        return self.n


class PartialFactorialDesigns(object):

    @property
    def kind(self):
        return self._kind

    @kind.setter
    def kind(self, value):
        self._kind = value
        self.ff_designs.kind = value
        self.other_designs.kind = value

    def __init__(self, ff_designs, other_designs, parameters, n):
        self.ff_designs = ff_designs
        self.other_designs = other_designs

        self.parameters = parameters
        self.params = [p.name for p in parameters]

        self._kind = None
        self.n = n

    def __iter__(self):
        designs = itertools.product(self.ff_designs, self.other_designs)
        return partial_designs_generator(designs)


def partial_designs_generator(designs):
    '''generator which combines the full factorial part of the design
    with the non full factorial part into a single dict

    Parameters
    ----------
    designs: iterable of tuples

    Yields
    ------
    dict
        experimental design dict


    '''

    for design in designs:
        ff_part, other_part = design

        design = ff_part.copy()
        design.update(other_part)

        yield design


def design_generator(designs, params, kind):
    '''generator that combines the sampled parameters with their correct
    name in order to return dicts.

    Parameters
    ----------
    designs : iterable of tuples
    params : iterable of str

    Yields
    ------
    dict
        experimental design dictionary

    '''

    for design in designs:

        design_dict = {}
        for param, value in zip(params, design):
            if isinstance(param, CategoricalParameter):
                # categorical parameter is an integer parameter, so
                # conversion to int is already done
                if isinstance(value, Category):
                    value = value.value
                if value not in param.categories:
                    value = param.cat_for_index(int(value)).value
            elif isinstance(param, IntegerParameter):
                value = int(value)
            elif isinstance(param, BooleanParameter):
                value = bool(int(value))

            design_dict[param.name] = value

        yield kind(**design_dict)<|MERGE_RESOLUTION|>--- conflicted
+++ resolved
@@ -25,7 +25,7 @@
 
 from . import util
 from .parameters import (IntegerParameter, Policy, Scenario,
-                         BooleanParameter, CategoricalParameter, Category)
+                         BooleanParameter, CategoricalParameter)
 
 # Created on 16 aug. 2011
 #
@@ -41,112 +41,6 @@
            'determine_parameters']
 
 
-
-def _pert(low, peak, high, gamma=4.0):
-    """
-    A PERT random variate
-
-    Parameters
-    ----------
-    low : scalar
-        Lower bound of the distribution support
-    peak : scalar
-        The location of the distribution's peak (low <= peak <= high)
-    high : scalar
-        Upper bound of the distribution support
-
-    Optional
-    --------
-    gamma : scalar
-        Controls the uncertainty of the distribution around the peak. Smaller
-        values make the distribution flatter and more uncertain around the
-        peak while larger values make it focused and less uncertain around
-        the peak. (Default: 4)
-    """
-    a, b, c = [float(x) for x in [low, peak, high]]
-    assert a <= b <= c, ('PERT "peak" must be greater than "low" and '
-                         'less than "high"')
-    assert gamma >= 0, 'PERT "g" must be non-negative'
-    mu = (a + gamma * b + c) / (gamma + 2)
-    if mu == b:
-        a1 = a2 = 3.0
-    else:
-        a1 = ((mu - a) * (2 * b - a - c)) / ((b - mu) * (c - a))
-        a2 = a1 * (c - mu) / (mu - a)
-
-    return _beta(a1, a2, a, c)
-
-
-def _pert2(peak, gamma, low, width):
-    """
-    A PERT random variate with more standardized parameter order,
-
-    This sets the parameters such that the last two are lower bound
-    and width, so that it can degenerate cleanly to a uniform.
-
-    Parameters
-    ----------
-    peak : scalar
-        The location of the distribution's peak (low <= peak <= high)
-    gamma : scalar
-        Controls the uncertainty of the distribution around the peak. Smaller
-        values make the distribution flatter and more uncertain around the
-        peak while larger values make it focused and less uncertain around
-        the peak.
-    low : scalar
-        Lower bound of the distribution support
-    width : scalar
-        Distance from lower bound to upper bound of the distribution support
-
-    """
-    return _pert(low, peak, low+width, gamma)
-
-
-def _beta(alpha, beta, low=0, high=1):
-    """
-    A Beta random variate
-
-    Parameters
-    ----------
-    alpha : scalar
-        The first shape parameter
-    beta : scalar
-        The second shape parameter
-
-    Optional
-    --------
-    low : scalar
-        Lower bound of the distribution support (default=0)
-    high : scalar
-        Upper bound of the distribution support (default=1)
-    """
-
-    assert alpha > 0 and beta > 0, (
-        'Beta "alpha" and "beta" parameters must be greater than zero')
-    assert low < high, 'Beta "low" must be less than "high"'
-
-    return stats.beta(alpha, beta, loc=low, scale=high - low)
-
-
-def _bernoulli(rate, low=0, high=1):
-    """
-    A PERT random variate with more standardized parameter order,
-
-    This sets the parameters such that the last two are lower bound
-    and width, so that it can degenerate cleanly to a uniform.
-
-    Parameters
-    ----------
-    rate : scalar
-        The single parameter of the Bernoulli distribution.
-    low : scalar
-        Lower bound of the distribution support, assumed 0
-    width : scalar
-        Distance from lower bound to upper bound of the distribution support,
-        assumed 1
-    """
-    return stats.bernoulli(rate)
-
 class AbstractSampler(object):
     '''
     Abstract base class from which different samplers can be derived.
@@ -158,33 +52,6 @@
     '''
     __metaaclass__ = abc.ABCMeta
 
-<<<<<<< HEAD
-    # types of distributions known by the sampler.
-    # by default it knows the `uniform continuous <http://docs.scipy.org/doc/scipy/reference/generated/scipy.stats.uniform.html>`_
-    # distribution for sampling floats, and the `uniform discrete <http://docs.scipy.org/doc/scipy/reference/generated/scipy.stats.randint.html#scipy.stats.randint>`_
-    # distribution for sampling integers.
-    distributions = {
-        "uniform": stats.uniform,
-        "integer": stats.randint,
-        "triangular": stats.triang,
-        "triangle": stats.triang,
-        "triang": stats.triang,
-        "pert": _pert2,
-        "bernoulli": _bernoulli,
-    }
-
-    # which uniform-type distribution to degrade to for each original distribution
-    uniform_distributions = {
-        "uniform": stats.uniform,
-        "integer": stats.randint,
-        "triangular": stats.uniform,
-        "triangle": stats.uniform,
-        "triang": stats.uniform,
-        "pert": stats.uniform,
-        "bernoulli": stats.randint,
-    }
-=======
->>>>>>> 4028a79e
 
     def __init__(self):
         super(AbstractSampler, self).__init__()
@@ -294,81 +161,10 @@
 
         # return self._lhs(distribution, size)
 
-<<<<<<< HEAD
-    def _lhs(self, dist, parms, siz):
-        '''
-        Latin Hypercube sampling of any distribution.
-
-        Parameters
-        ----------
-        dist : random variable distribution from `scipy.stats <http://docs.scipy.org/doc/scipy/reference/stats.html>`_
-        parms : tuple
-                tuple of parameters as required for dist.
-        siz : int
-              number of samples
-
-        '''
-        perc = np.linspace(0, (siz-1)/siz, siz)
-        np.random.shuffle(perc)
-        smp = stats.uniform(perc, 1. / siz).rvs()
-        v = dist(*parms).ppf(smp)
-
-        return v
-
-
-class UniformLHSSampler(AbstractSampler):
-    """
-    generates a LHS for the parameters, ignoring defined distribution shapes
-    """
-
-    def __init__(self):
-        super(UniformLHSSampler, self).__init__()
-
-    def sample(self, distribution, params, size):
-        '''
-        generate a Latin Hypercube Sample.
-
-        Parameters
-        ----------
-        distribution : scipy distribution
-                       the distribution to sample from
-        params : tuple
-                 the parameters specifying the distribution
-        size : int
-               the number of samples to generate
-
-        Returns
-        -------
-        dict
-            with the paramertainty.name as key, and the sample as value
-
-        '''
-
-        return self._lhs(self.uniform_distributions[distribution], params[-2:], size)
-
-    def _lhs(self, dist, parms, siz):
-        '''
-        Latin Hypercube sampling of any distribution.
-
-        Parameters
-        ----------
-        dist : random variable distribution from `scipy.stats <http://docs.scipy.org/doc/scipy/reference/stats.html>`_
-        parms : tuple
-                tuple of parameters as required for dist.
-        siz : int
-              number of samples
-
-        '''
-        perc = np.linspace(0, (siz-1)/siz, siz)
-        np.random.shuffle(perc)
-        smp = stats.uniform(perc, 1. / siz).rvs()
-        v = dist(*parms).ppf(smp)
-=======
         perc = np.linspace(0, (size - 1) / size, size)
         np.random.shuffle(perc)
         smp = stats.uniform(perc, 1. / size).rvs()
         v = distribution.ppf(smp)
->>>>>>> 4028a79e
 
         return v
 
@@ -683,35 +479,6 @@
 
     return samples
 
-def sample_parameters(models, n_samples, union=True, sampler=LHSSampler()):
-    '''generate scenarios by sampling over the uncertainties
-
-    Parameters
-    ----------
-    models : a collection of AbstractModel instances
-    n_samples : int
-    union : bool, optional
-            in case of multiple models, sample over the union of
-            uncertainties, or over the intersection of the uncertainties
-    sampler : Sampler instance, optional
-
-    Returns
-    -------
-    generator
-        yielding Scenario instances
-    collection
-        the collection of parameters over which to sample
-    n_samples
-        the number of scenarios (!= n_samples in case off FF sampling)
-
-
-    '''
-    parms = determine_parameters(models, 'uncertainties', union=union) + determine_parameters(models, 'levers', union=union)
-    samples = sampler.generate_designs(parms, n_samples)
-    samples.kind = Scenario
-
-    return samples
-
 
 def from_experiments(models, experiments):
     '''generate scenarios from an existing experiments DataFrame
@@ -770,9 +537,6 @@
         return ("ema_workbench.DefaultDesigns, "
                 "{} designs on {} parameters").format(self.n, len(self.params))
 
-    def __len__(self):
-        return self.n
-
 
 class PartialFactorialDesigns(object):
 
@@ -846,17 +610,14 @@
 
         design_dict = {}
         for param, value in zip(params, design):
+            if isinstance(param, IntegerParameter):
+                value = int(value)
+            if isinstance(param, BooleanParameter):
+                value = bool(value)
             if isinstance(param, CategoricalParameter):
                 # categorical parameter is an integer parameter, so
                 # conversion to int is already done
-                if isinstance(value, Category):
-                    value = value.value
-                if value not in param.categories:
-                    value = param.cat_for_index(int(value)).value
-            elif isinstance(param, IntegerParameter):
-                value = int(value)
-            elif isinstance(param, BooleanParameter):
-                value = bool(int(value))
+                value = param.cat_for_index(value).value
 
             design_dict[param.name] = value
 
