--- conflicted
+++ resolved
@@ -183,9 +183,8 @@
 
     def process(self, values):
         values = super(ScalarOutcome, self).process(values)
-        if values is not None and not isinstance(values, numbers.Number):
-            raise EMAError(f"outcome {self.name} should be a scalar, "
-                           f"but it is {type(values)}")
+        if not isinstance(values, numbers.Number):
+            raise EMAError("outcome {} should be a scalar".format(self.name))
         return values
     
 
@@ -294,24 +293,6 @@
     Parameters
     ----------
     name : str
-<<<<<<< HEAD
-    parameter_names : str or collection of str, optional
-        The name of one or more named model parameters (i.e. uncertainties
-        or levers) which are used to calculate whether this constraint is
-        violated, and if so by how much.
-    outcome_names : str or collection of str, optional
-        The name of one or more named model outcomes which are used to
-        calculate whether this constraint is violated, and if so by how much.
-    function : callable
-        This function is called to evaluate the constraint. The arguments to
-        the function call will be the values of `parameter_names`, in the
-        order given, followed by the values of `outcome_names`, also in the
-        order given. All these values are passed to this function as positional
-        arguments, not keyword arguments.
-        The function should return the (positive) distance from the feasibility threshold,
-        given the model parameters and outcomes provided. The distance should be
-        0 if the constraint is met, or if the constraint is not binding.
-=======
     parameter_names : str or collection of str
     outcome_names : str or collection of str
     function : callable
@@ -328,7 +309,6 @@
                The function should return the distance from the feasibility
                threshold, given the model outputs with a variable name. The
                distance should be 0 if the constraint is met.
->>>>>>> 89997f35
 
     '''
 
@@ -358,16 +338,6 @@
         value = super(Constraint, self).process(values)
         assert value >= 0
         return value
-
-    @staticmethod
-    def must_be_less_than(value):
-        """Convenience method for upper-bound constraints"""
-        return lambda x:max(0, x-value)
-
-    @staticmethod
-    def must_be_greater_than(value):
-        """Convenience method for lower-bound constraints"""
-        return lambda x:max(0, value-x)
 
 
 def create_outcomes(outcomes, **kwargs):
