--- conflicted
+++ resolved
@@ -170,14 +170,9 @@
     def perform_experiments(self, scenarios=0, policies=0,
                             reporting_interval=None, reporting_frequency=10,
                             uncertainty_union=False, lever_union=False,
-<<<<<<< HEAD
                             outcome_union=False,
                             uncertainty_sampling=Samplers.LHS,
                             levers_sampling=Samplers.LHS, callback=None,
-=======
-                            outcome_union=False, uncertainty_sampling=LHS,
-                            levers_sampling=LHS, callback=None,
->>>>>>> fc55afcb
                             zip_over=None):
         '''convenience method for performing experiments.
 
@@ -390,17 +385,11 @@
 def perform_experiments(models, scenarios=0, policies=0, evaluator=None,
                         reporting_interval=None, reporting_frequency=10,
                         uncertainty_union=False, lever_union=False,
-<<<<<<< HEAD
                         outcome_union=False,
                         uncertainty_sampling=Samplers.LHS,
                         levers_sampling=Samplers.LHS, callback=None,
                         return_callback=False,
                         zip_over=None):
-=======
-                        outcome_union=False, uncertainty_sampling=LHS,
-                        levers_sampling=LHS, callback=None,
-                        return_callback=False, zip_over=None):
->>>>>>> fc55afcb
     '''sample uncertainties and levers, and perform the resulting experiments
     on each of the models
 
@@ -500,47 +489,6 @@
     if zip_over:
         zip_over = set(zip_over)
         if zip_over == {'policies', 'scenarios'}:
-<<<<<<< HEAD
-            if n_scenarios != n_policies:
-                raise EMAError(f'zip_over is policies+scenarios but '
-                               f'n_scenarios({n_scenarios}) != n_policies({n_policies}) ')
-            nr_of_exp = n_models * n_scenarios
-            _logger.info(('performing {} scenarios/policies * {} model(s) = '
-                          '{} experiments').format(n_scenarios,
-                                                   n_models, nr_of_exp))
-
-        elif zip_over == {'policies', 'models'}:
-            if n_models != n_policies:
-                raise EMAError(f'zip_over is policies+models but '
-                               f'n_models({n_models}) != n_policies({n_policies}) ')
-            nr_of_exp = n_models * n_scenarios
-            _logger.info(('performing {} scenarios * {} policies/models = '
-                          '{} experiments').format(n_scenarios,
-                                                   n_models, nr_of_exp))
-
-        elif zip_over == {'scenarios', 'models'}:
-            if n_models != n_scenarios:
-                raise EMAError(f'zip_over is scenarios+models but '
-                               f'n_models({n_models}) != n_scenarios({n_scenarios}) ')
-            nr_of_exp = n_models * n_policies
-            _logger.info(('performing {} policies * {} scenarios/models = '
-                          '{} experiments').format(n_policies,
-                                                   n_models, nr_of_exp))
-
-        elif zip_over == {'scenarios', 'models', 'policies'}:
-            if n_models != n_scenarios:
-                raise EMAError(f'zip_over is scenarios+policies+models but '
-                               f'n_models({n_models}) != n_scenarios({n_scenarios}) ')
-            if n_models != n_policies:
-                raise EMAError(f'zip_over is scenarios+policies+models but '
-                               f'n_models({n_models}) != n_policies({n_policies}) ')
-            nr_of_exp = n_models * n_policies * n_scenarios
-            _logger.info(('performing {} scenarios/policies/models = '
-                          '{} experiments').format(n_policies, nr_of_exp))
-
-    else:
-        nr_of_exp = n_models * n_scenarios * n_policies
-=======
             nr_of_exp = n_models * max(n_policies, n_scenarios)
             _logger.info(('performing {} scenarios/policies * {} model(s) = '
                           '{} experiments').format(max(n_policies, n_scenarios),
@@ -565,8 +513,6 @@
 
     else:
         nr_of_exp = n_models * n_scenarios * n_policies
-
->>>>>>> fc55afcb
         _logger.info(('performing {} scenarios * {} policies * {} model(s) = '
                       '{} experiments').format(n_scenarios, n_policies,
                                                n_models, nr_of_exp))
