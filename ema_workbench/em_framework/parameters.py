'''parameters and collections of parameters'''
from __future__ import (unicode_literals, print_function, absolute_import,
                        division)

import abc
import itertools
import numbers
import pandas
import six
import warnings

from ema_workbench.em_framework.util import (NamedObject, Variable,
                                             NamedObjectMap, Counter, NamedDict,
                                             combine)

# Created on Jul 14, 2016
#
# .. codeauthor::jhkwakkel <j.h.kwakkel (at) tudelft (dot) nl>

__all__ = ['Parameter', 'RealParameter', 'IntegerParameter', 'BooleanParameter',
           'CategoricalParameter', 'create_parameters',
           'experiment_generator']


class Constant(NamedObject):
    '''Constant class, 

    can be used for any parameter that has to be set to a fixed value

    '''

    def __init__(self, name, value):
        super(Constant, self).__init__(name)
        self.value = value

    def __repr__(self, *args, **kwargs):
        return '{}(\'{}\', {})'.format(self.__class__.__name__,
                                       self.name, self.value)


class Category(Constant):
    def __init__(self, name, value):
        super(Category, self).__init__(name, value)


def create_category(cat):
    if isinstance(cat, Category):
        return cat
    else:
        return Category(str(cat), cat)


class Parameter(Variable):
    ''' Base class for any model input parameter

    Parameters
    ----------
    name : str
    lower_bound : int or float
    upper_bound : int or float
    resolution : collection
    pff : bool
          if true, sample over this parameter using resolution in case of
          partial factorial sampling

    Raises
    ------
    ValueError 
        if lower bound is larger than upper bound
    ValueError 
        if entries in resolution are outside range of lower_bound and
        upper_bound

    '''

    __metaclass__ = abc.ABCMeta

    INTEGER = 'integer'
    UNIFORM = 'uniform'

    def __init__(self, name, lower_bound, upper_bound, resolution=None,
                 default=None, variable_name=None, pff=False):
        super(Parameter, self).__init__(name)

        if resolution is None:
            resolution = []

        for entry in resolution:
            if not ((entry >= lower_bound) and (entry <= upper_bound)):
                raise ValueError(('resolution not consistent with lower and '
                                  'upper bound'))

        if lower_bound >= upper_bound:
            raise ValueError('upper bound should be larger than lower bound')

        self.lower_bound = lower_bound
        self.upper_bound = upper_bound
        self.resolution = resolution
        self.default = default
        self.variable_name = variable_name
        self.pff = pff

    def __eq__(self, other):
        comparison = [all(hasattr(self, key) == hasattr(other, key) and
                          getattr(self, key) == getattr(other, key) for key
                          in self.__dict__.keys())]
        comparison.append(self.__class__ == other.__class__)
        return all(comparison)

    def __str__(self):
        return self.name

    def __repr__(self, *args, **kwargs):
        start = '{}(\'{}\', {}, {}'.format(self.__class__.__name__,
                                           self.name,
                                           self.lower_bound, self.upper_bound)

        if self.resolution:
            start += ', resolution={}'.format(self.resolution)
        if self.default:
            start += ', default={}'.format(self.default)
        if self.variable_name != [self.name]:
            start += ', variable_name={}'.format(self.variable_name)
        if self.pff:
            start += ', pff={}'.format(self.pff)

        start += ')'

        return start


class RealParameter(Parameter):
    ''' real valued model input parameter

    Parameters
    ----------
    name : str
    lower_bound : int or float
    upper_bound : int or float
    resolution : iterable 
    variable_name : str, or list of str

    Raises
    ------
    ValueError 
        if lower bound is larger than upper bound
    ValueError 
        if entries in resolution are outside range of lower_bound and
        upper_bound

    '''

    def __init__(self, name, lower_bound, upper_bound, resolution=None,
                 default=None, variable_name=None, pff=False):
        super(RealParameter, self).__init__(name, lower_bound, upper_bound,
                                            resolution=resolution, default=default,
                                            variable_name=variable_name, pff=pff)

        self.dist = Parameter.UNIFORM

    @property
    def params(self):
        return (self.lower_bound, self.upper_bound-self.lower_bound)


class IntegerParameter(Parameter):
    ''' integer valued model input parameter

    Parameters
    ----------
    name : str
    lower_bound : int
    upper_bound : int
    resolution : iterable
    variable_name : str, or list of str

    Raises
    ------
    ValueError 
        if lower bound is larger than upper bound
    ValueError 
        if entries in resolution are outside range of lower_bound and
        upper_bound, or not an numbers.Integral instance
    ValueError 
        if lower_bound or upper_bound is not an numbers.Integral instance

    '''

    def __init__(self, name, lower_bound, upper_bound, resolution=None,
                 default=None, variable_name=None, pff=False):
        super(IntegerParameter, self).__init__(name, lower_bound, upper_bound,
                                               resolution=resolution, default=default,
                                               variable_name=variable_name, pff=pff)

        lb_int = isinstance(lower_bound, numbers.Integral)
        up_int = isinstance(upper_bound, numbers.Integral)

        if not (lb_int or up_int):
            raise ValueError('lower bound and upper bound must be integers')

        for entry in self.resolution:
            if not isinstance(entry, numbers.Integral):
                raise ValueError(('all entries in resolution should be '
                                  'integers'))

        self.dist = Parameter.INTEGER

    @property
    def params(self):
        # scipy.stats.randit uses closed upper bound, hence the +1
        return (self.lower_bound, self.upper_bound+1)


class CategoricalParameter(IntegerParameter):
    ''' categorical model input parameter

    Parameters
    ----------
    name : str
    categories : collection of obj
    variable_name : str, or list of str
    multivalue : boolean
                 if categories have a set of values, for each variable_name
                 a different one.

    '''

    @property
    def categories(self):
        return self._categories

    @categories.setter
    def categories(self, values):
        self._categories.extend(values)

    def __init__(self, name, categories, default=None, variable_name=None,
                 pff=False, multivalue=False):
        lower_bound = 0
        upper_bound = len(categories)-1

        if upper_bound == 0:
            raise ValueError('there should be more than 1 category')

        super(CategoricalParameter, self).__init__(name, lower_bound,
                                                   upper_bound, resolution=None, default=default,
                                                   variable_name=variable_name, pff=pff)
        cats = [create_category(cat) for cat in categories]

        self._categories = NamedObjectMap(Category)

        self.categories = cats
        self.resolution = [i for i in range(len(self.categories))]
        self.multivalue = multivalue

    def index_for_cat(self, category):
        '''return index of category

        Parameters
        ----------
        category : object

        Returns
        -------
        int


        '''
        for i, cat in enumerate(self.categories):
            if cat.name == category:
                return i
        raise ValueError("category not found")

    def cat_for_index(self, index):
        '''return category given index

        Parameters
        ----------
        index  : int

        Returns
        -------
        object

        '''

        return self.categories[index]

    def invert(self, name):
        ''' invert a category to an integer

        Parameters
        ----------
        name : obj
               category

        Raises
        ------
        ValueError
            if category is not found

        '''
        warnings.warn('deprecated, use index_for_cat instead')
        return self.index_for_cat(name)

    def __repr__(self, *args, **kwargs):
        template1 = 'CategoricalParameter(\'{}\', {}, default={})'
        template2 = 'CategoricalParameter(\'{}\', {})'

        if self.default:
            representation = template1.format(self.name, self.resolution,
                                              self.default)
        else:
            representation = template2.format(self.name, self.resolution)

        return representation

class BinaryParameter(CategoricalParameter):
    ''' a categorical model input parameter that is only True or False

    Parameters
    ----------
    name : str
    '''

    def __init__(self, name, default=None, ):
        super(BinaryParameter, self).__init__(name, categories=[False, True], default=default)




class BooleanParameter(IntegerParameter):
    ''' boolean model input parameter

    A BooleanParameter is similar to a CategoricalParameter, except
    the category values can only be True or False.

    Parameters
    ----------
    name : str
    variable_name : str, or list of str

    '''

    def __init__(self, name, default=None, variable_name=None, pff=False):
        lower_bound = 0
        upper_bound = 1

        super(BooleanParameter, self).__init__(
            name, lower_bound,
            upper_bound, resolution=None, default=default,
            variable_name=variable_name, pff=pff)

        self.categories = [False, True]
        self.resolution = [0, 1]

    def __repr__(self, *args, **kwargs):
        template1 = 'BooleanParameter(\'{}\', default={})'
        template2 = 'BooleanParameter(\'{}\', )'

        if self.default:
            representation = template1.format(self.name,
                                              self.default)
        else:
            representation = template2.format(self.name, )

        return representation




class Policy(NamedDict):
    # TODO:: separate id and name
    # if name is not provided fall back on id
    # id will always be a number and can be generated by
    # a counter
    # the new experiment class can than take the names from
    # policy and scenario to create a unique name while also
    # multiplying the ID's (assuming we count from 1 onward) to get
    # a unique experiment ID
    id_counter = Counter(1)

    def __init__(self, name, **kwargs):
        super(Policy, self).__init__(name, **kwargs)
        self.id = Policy.id_counter()

    def to_list(self, parameters):
        '''get list like representation of policy where the
        parameters are in the order of levers'''

        return [self[param.name] for param in parameters]

    def __repr__(self):
        return "<ema_workbench.Policy {}>".format(super(Policy, self).__repr__())

    def __repr__(self):
        return "Policy({})".format(super(Policy, self).__repr__())

class Scenario(NamedDict):
    # we need to start from 1 so scenario id is known
    id_counter = Counter(1)

    def __init__(self, name=Counter(), **kwargs):
        super(Scenario, self).__init__(name, **kwargs)
        self.id = Scenario.id_counter()

    def __repr__(self):
<<<<<<< HEAD
        return "<ema_workbench.Scenario {}>".format(super(Scenario, self).__repr__())
=======
        return "Scenario({})".format(super(Scenario, self).__repr__())
>>>>>>> 5a86277c


class Case(NamedObject):
    '''A convenience object that contains a specification
    of the model, policy, and scenario to run

    TODO:: we need a better name for this. probably this should be
    named Experiment, while Experiment should be
    ExperimentReplication

    '''

    def __init__(self, name, model_name, policy, scenario, experiment_id):
        super(Case, self).__init__(name)
        self.experiment_id = experiment_id
        self.policy = policy
        self.model_name = model_name
        self.scenario = scenario


class Experiment(NamedDict):
    '''helper class that combines scenario, policy, any constants, and 
    replication information (seed etc) into a single dictionary.

    '''

    def __init__(self, scenario, policy, constants, replication=None):
        scenario_id = scenario.id
        policy_id = policy.id

        if replication is None:
            replication_id = 1
        else:
            replication_id = replication.id
            constants = combine(constants, replication)

        # this is a unique identifier for an experiment
        # we might also create a better looking name
        self.id = scenario_id * policy_id * replication_id
        name = '{}_{}_{}'.format(scenario.name, policy.name, replication_id)

        super(Experiment, self).__init__(name,
                                         **combine(scenario, policy, constants))


def experiment_generator(scenarios, model_structures, policies):
    '''

    generator function which yields experiments

    Parameters
    ----------
    designs : iterable of dicts
    model_structures : list
    policies : list

    Notes
    -----
    this generator is essentially three nested loops: for each model structure,
    for each policy, for each scenario, return the experiment. This means 
    that designs should not be a generator because this will be exhausted after
    the running the first policy on the first model. 

    '''
    jobs = itertools.product(model_structures, policies, scenarios)

    for i, job in enumerate(jobs):
        msi, policy, scenario = job
        name = '{} {} {}'.format(msi.name, policy.name, i)
        case = Case(name, msi.name, policy, scenario, i)
        yield case


def parameters_to_csv(parameters, file_name):
    '''Helper function for writing a collection of parameters to a csv file

    Parameters
    ----------
    parameters : collection of Parameter instances
    file_name :  str


    The function iterates over the collection and turns these into a data
    frame prior to storing them. The resulting csv can be loaded using the 
    create_parameters function. Note that currently we don't store resolution
    and default attributes. 

    '''

    params = {}

    for i, param in enumerate(parameters):

        if isinstance(param, CategoricalParameter):
            values = param.resolution
        else:
            values = param.lower_bound, param.upper_bound

        dict_repr = {j: value for j, value in enumerate(values)}
        dict_repr['name'] = param.name

        params[i] = dict_repr

    params = pandas.DataFrame.from_dict(params, orient='index')

    # for readability it is nice if name is the first column, so let's
    # ensure this
    cols = params.columns.tolist()
    cols.insert(0, cols.pop(cols.index('name')))
    params = params.reindex(columns=cols)

    # we can now safely write the dataframe to a csv
    pandas.DataFrame.to_csv(params, file_name, index=False)


def create_parameters(uncertainties, **kwargs):
    '''Helper function for creating many Parameters based on a DataFrame
    or csv file

    Parameters
    ----------
    uncertainties : str, DataFrame
    **kwargs : dict, arguments to pass to pandas.read_csv

    Returns
    -------
    list of Parameter instances


    This helper function creates uncertainties. It assumes that the 
    DataFrame or csv file has a column titled 'name', optionally a type column
    {int, real, cat}, can be included as well. the remainder of the columns
    are handled as values for the parameters. If type is not specified,
    the function will try to infer type from the values. 

    Note that this function does not support the resolution and default kwargs 
    on parameters. 

    An example of a csv:

    NAME,TYPE,,,
    a_real,real,0,1.1,
    an_int,int,1,9,
    a_categorical,cat,a,b,c

    this CSV file would result in 

    [RealParameter('a_real', 0, 1.1, resolution=[], default=None), 
     IntegerParameter('an_int', 1, 9, resolution=[], default=None), 
     CategoricalParameter('a_categorical', ['a', 'b', 'c'], default=None)]

    '''

    if isinstance(uncertainties, six.string_types):
        uncertainties = pandas.read_csv(uncertainties, **kwargs)
    elif not isinstance(uncertainties, pandas.DataFrame):
        uncertainties = pandas.DataFrame.from_dict(uncertainties)
    else:
        uncertainties = uncertainties.copy()

    parameter_map = {'int': IntegerParameter,
                     'real': RealParameter,
                     'cat': CategoricalParameter,
                     'bool': BooleanParameter,
                     }

    # check if names column is there
    if ('NAME' not in uncertainties) and ('name' not in uncertainties):
        raise IndexError('name column missing')
    elif ('NAME' in uncertainties.columns):
        names = uncertainties.ix[:, 'NAME']
        uncertainties.drop(['NAME'], axis=1, inplace=True)
    else:
        names = uncertainties.ix[:, 'name']
        uncertainties.drop(['name'], axis=1, inplace=True)

    # check if type column is there
    infer_type = False
    if ('TYPE' not in uncertainties) and ('type' not in uncertainties):
        infer_type = True
    elif ('TYPE' in uncertainties):
        types = uncertainties.ix[:, 'TYPE']
        uncertainties.drop(['TYPE'], axis=1, inplace=True)
    else:
        types = uncertainties.ix[:, 'type']
        uncertainties.drop(['type'], axis=1, inplace=True)

    uncs = []
    for i, row in uncertainties.iterrows():
        name = names[i]
        values = row.values[row.notnull().values]
        type = None  # @ReservedAssignment

        if infer_type:
            if len(values) != 2:
                type = 'cat'  # @ReservedAssignment
            else:
                l, u = values

                if isinstance(l, numbers.Integral) and isinstance(u, numbers.Integral):
                    type = 'int'  # @ReservedAssignment
                else:
                    type = 'real'  # @ReservedAssignment

        else:
            type = types[i]  # @ReservedAssignment

            if (type != 'cat') and (len(values) != 2):
                raise ValueError('too many values specified for {}, is {}, should be 2'.format(
                    name, values.shape[0]))

        if type == 'cat':
            uncs.append(parameter_map[type](name, values))
        else:
            uncs.append(parameter_map[type](name, *values))
    return uncs<|MERGE_RESOLUTION|>--- conflicted
+++ resolved
@@ -313,19 +313,6 @@
             representation = template2.format(self.name, self.resolution)
 
         return representation
-
-class BinaryParameter(CategoricalParameter):
-    ''' a categorical model input parameter that is only True or False
-
-    Parameters
-    ----------
-    name : str
-    '''
-
-    def __init__(self, name, default=None, ):
-        super(BinaryParameter, self).__init__(name, categories=[False, True], default=default)
-
-
 
 
 class BooleanParameter(IntegerParameter):
@@ -389,8 +376,6 @@
 
         return [self[param.name] for param in parameters]
 
-    def __repr__(self):
-        return "<ema_workbench.Policy {}>".format(super(Policy, self).__repr__())
 
     def __repr__(self):
         return "Policy({})".format(super(Policy, self).__repr__())
@@ -404,11 +389,7 @@
         self.id = Scenario.id_counter()
 
     def __repr__(self):
-<<<<<<< HEAD
-        return "<ema_workbench.Scenario {}>".format(super(Scenario, self).__repr__())
-=======
         return "Scenario({})".format(super(Scenario, self).__repr__())
->>>>>>> 5a86277c
 
 
 class Case(NamedObject):
