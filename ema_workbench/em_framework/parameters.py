'''parameters and collections of parameters'''
import abc
import itertools
import numbers
import pandas as pd
import scipy as sp
import warnings

from .util import (NamedObject, Variable, NamedObjectMap, Counter,
                   NamedDict, combine)
from ..util import get_module_logger

# Created on Jul 14, 2016
#
# .. codeauthor::jhkwakkel <j.h.kwakkel (at) tudelft (dot) nl>

__all__ = [
    'Constant', 'RealParameter', 'IntegerParameter', 'CategoricalParameter',
    'BooleanParameter',
<<<<<<< HEAD
    'Policy', 'Scenario',
    'parameters_from_csv', 'parameters_to_csv', 'experiment_generator']
=======
    'CategoricalParameter',
    'create_parameters',
    'experiment_generator',
    'Policy',
    'Scenario',
    'Experiment']
>>>>>>> 94b41f65
_logger = get_module_logger(__name__)



class Bound(metaclass=abc.ABCMeta):
    def __get__(self, instance, cls):
        try:
            bound = instance.__dict__[self.internal_name]
        except KeyError:
            bound =  self.get_bound(instance)
            self.__set__(instance, bound)
        return bound

    def __set__(self, instance, value):
        instance.__dict__[self.internal_name] = value

    def __set_name__(self, cls, name):
        self.name = name
        self.internal_name = '_' + name


class UpperBound(Bound):
    def get_bound(self, instance):
        bound = instance.dist.ppf(1.0)
        return bound


class LowerBound(Bound):
    def get_bound(self, owner):
        ppf_zero = 0
        
        if isinstance(owner.dist.dist, sp.stats.rv_discrete):  # @UndefinedVariable
            # ppf at actual zero for rv_discrete gives lower bound - 1
            # due to a quirk in the scipy.stats implementation
            # so we use the smallest positive float instead
            ppf_zero = 5e-324
    
        bound = owner.dist.ppf(ppf_zero)
        return bound


class Constant(NamedObject):
    '''Constant class,

    can be used for any parameter that has to be set to a fixed value

    '''

    def __init__(self, name, value):
        super(Constant, self).__init__(name)
        self.value = value

    def __repr__(self, *args, **kwargs):
        return '{}(\'{}\', {})'.format(self.__class__.__name__,
                                       self.name, self.value)


class Category(Constant):
    def __init__(self, name, value):
        super(Category, self).__init__(name, value)


def create_category(cat):
    if isinstance(cat, Category):
        return cat
    else:
        return Category(str(cat), cat)


class Parameter(Variable, metaclass=abc.ABCMeta):
    ''' Base class for any model input parameter

    Parameters
    ----------
    name : str
    lower_bound : int or float
    upper_bound : int or float
    resolution : collection
    pff : bool
          if true, sample over this parameter using resolution in case of
          partial factorial sampling

    Raises
    ------
    ValueError
        if lower bound is larger than upper bound
    ValueError
        if entries in resolution are outside range of lower_bound and
        upper_bound

    '''
    lower_bound = LowerBound()
    upper_bound = UpperBound()
    default = None
    
    @property    
    def resolution(self):
        return self._resolution
    
    @resolution.setter
    def resolution(self, value):
        if value:
            if (min(value) < self.lower_bound) or (max(value) > self.upper_bound):
                raise ValueError('resolution not consistent with lower and '
                                  'upper bound')
        self._resolution = value


    def __init__(self, name, lower_bound, upper_bound, resolution=None,
                 default=None, variable_name=None, pff=False):
        super(Parameter, self).__init__(name)
        self.lower_bound = lower_bound
        self.upper_bound = upper_bound
        self.resolution = resolution
        self.default = default
        self.variable_name = variable_name
        self.pff = pff
        
    @classmethod
    def from_dist(cls, name, dist, **kwargs):
        '''alternative constructor for creating a parameter from a frozen
        scipy.stats distribution directly
        
        Parameters
        ----------
        dist : scipy stats frozen dist
        **kwargs : valid keyword arguments for Parameter instance
        
        '''
        assert(isinstance(dist, sp.stats._distn_infrastructure.rv_frozen))  # @UndefinedVariable
        self = cls.__new__(cls)
        self.dist = dist
        self.name = name
        self.resolution = None
        self.variable_name = None
        self.ppf = None
        
        for k, v in kwargs.items():
            if k in {"default", "resolution", "variable_name", "pff"}:
                setattr(self, k, v)
            else:
                raise ValueError(f"unknown property {k} for Parameter")
        
        return self


    def __eq__(self, other):
        if not isinstance(self, other.__class__):
            return False
        
        self_keys = set(self.__dict__.keys())
        other_keys = set(other.__dict__.keys())
        if self_keys - other_keys:
            return False
        else:
            for key in self_keys:
                if key != 'dist':
                    if getattr(self, key) != getattr(other, key):
                        return False
                else:
                    # name, parameters
                    self_dist = getattr(self, key)
                    other_dist = getattr(other, key)
                    if self_dist.dist.name != other_dist.dist.name:
                        return False
                    if self_dist.args != other_dist.args:
                        return False
                    
            else:
                return True


    def __str__(self):
        return self.name

#     def __repr__(self, *args, **kwargs):
#         start = '{}(\'{}\', {}, {}'.format(self.__class__.__name__,
#                                            self.name,
#                                            self.lower_bound, self.upper_bound)
# 
#         if self.resolution:
#             start += ', resolution={}'.format(self.resolution)
#         if self.default:
#             start += ', default={}'.format(self.default)
#         if self.variable_name != [self.name]:
#             start += ', variable_name={}'.format(self.variable_name)
#         if self.pff:
#             start += ', pff={}'.format(self.pff)
# 
#         start += ')'
# 
#         return start


class RealParameter(Parameter):
    ''' real valued model input parameter

    Parameters
    ----------
    name : str
    lower_bound : int or float
    upper_bound : int or float
    resolution : iterable
    variable_name : str, or list of str

    Raises
    ------
    ValueError
        if lower bound is larger than upper bound
    ValueError
        if entries in resolution are outside range of lower_bound and
        upper_bound

    '''

    def __init__(self, name, lower_bound, upper_bound, resolution=None,
                 default=None, variable_name=None, pff=False):
        super(
            RealParameter,
            self).__init__(
            name,
            lower_bound,
            upper_bound,
            resolution=resolution,
            default=default,
            variable_name=variable_name,
            pff=pff)

        self.dist = sp.stats.uniform(lower_bound, upper_bound-lower_bound)  # @UndefinedVariable


    @classmethod
    def from_dist(cls, name, dist, **kwargs):
        if not isinstance(dist.dist, sp.stats.rv_continuous):  # @UndefinedVariable
            raise ValueError("dist should be instance of rv_continouos")
        return super(RealParameter, cls).from_dist(name, dist, **kwargs)


class IntegerParameter(Parameter):
    ''' integer valued model input parameter

    Parameters
    ----------
    name : str
    lower_bound : int
    upper_bound : int
    resolution : iterable
    variable_name : str, or list of str

    Raises
    ------
    ValueError
        if lower bound is larger than upper bound
    ValueError
        if entries in resolution are outside range of lower_bound and
        upper_bound, or not an numbers.Integral instance
    ValueError
        if lower_bound or upper_bound is not an numbers.Integral instance

    '''

    def __init__(self, name, lower_bound, upper_bound, resolution=None,
                 default=None, variable_name=None, pff=False):
        super(IntegerParameter,self).__init__(name, lower_bound, upper_bound,
                                        resolution=resolution, default=default,
                                        variable_name=variable_name, pff=pff)

        lb_int = isinstance(lower_bound, numbers.Integral)
        up_int = isinstance(upper_bound, numbers.Integral)

        if not (lb_int or up_int):
            raise ValueError('lower bound and upper bound must be integers')

        self.dist = sp.stats.randint(self.lower_bound, self.upper_bound + 1)  # @UndefinedVariable

    @classmethod
    def from_dist(cls, name, dist, **kwargs):
        if not isinstance(dist.dist, sp.stats.rv_discrete):  # @UndefinedVariable
            raise ValueError("dist should be instance of rv_discrete")
        return super(IntegerParameter, cls).from_dist(name, dist, **kwargs)


class CategoricalParameter(IntegerParameter):
    ''' categorical model input parameter

    Parameters
    ----------
    name : str
    categories : collection of obj
    variable_name : str, or list of str
    multivalue : boolean
                 if categories have a set of values, for each variable_name
                 a different one.

    '''

    @property
    def categories(self):
        return self._categories

    @categories.setter
    def categories(self, values):
        self._categories.extend(values)

    def __init__(self, name, categories, default=None, variable_name=None,
                 pff=False, multivalue=False):
        lower_bound = 0
        upper_bound = len(categories) - 1

        if upper_bound == 0:
            raise ValueError('there should be more than 1 category')

        super(
            CategoricalParameter,
            self).__init__(
            name,
            lower_bound,
            upper_bound,
            resolution=None,
            default=default,
            variable_name=variable_name,
            pff=pff)
        cats = [create_category(cat) for cat in categories]

        self._categories = NamedObjectMap(Category)

        self.categories = cats
        self.resolution = [i for i in range(len(self.categories))]
        self.multivalue = multivalue

    def index_for_cat(self, category):
        '''return index of category

        Parameters
        ----------
        category : object

        Returns
        -------
        int


        '''
        for i, cat in enumerate(self.categories):
            if cat.name == category:
                return i
        raise ValueError("category not found")

    def cat_for_index(self, index):
        '''return category given index

        Parameters
        ----------
        index  : int

        Returns
        -------
        object

        '''

        return self.categories[index]

    def invert(self, name):
        ''' invert a category to an integer

        Parameters
        ----------
        name : obj
               category

        Raises
        ------
        ValueError
            if category is not found

        '''
        warnings.warn('deprecated, use index_for_cat instead')
        return self.index_for_cat(name)

    def __repr__(self, *args, **kwargs):
        template1 = 'CategoricalParameter(\'{}\', {}, default={})'
        template2 = 'CategoricalParameter(\'{}\', {})'

        if self.default:
            representation = template1.format(self.name, self.resolution,
                                              self.default)
        else:
            representation = template2.format(self.name, self.resolution)

        return representation
    
    def from_dist(self, name, dist):
        # TODO:: how to handle this
        # probebly need to pass categories as list and zip
        # categories to integers implied by dist
        raise NotImplementedError(("custom distributions over categories "
                                   "not supported yet"))
        


class BooleanParameter(CategoricalParameter):
    ''' boolean model input parameter

    A BooleanParameter is similar to a CategoricalParameter, except
    the category values can only be True or False.

    Parameters
    ----------
    name : str
    variable_name : str, or list of str

    '''

    def __init__(self, name, default=None, variable_name=None,
                 pff=False):
        super(BooleanParameter, self).__init__(
            name, categories=[True, False], default=default,
            variable_name=variable_name, pff=pff)

#     def __repr__(self, *args, **kwargs):
#         template1 = 'BooleanParameter(\'{}\', default={})'
#         template2 = 'BooleanParameter(\'{}\', )'
# 
#         if self.default:
#             representation = template1.format(self.name,
#                                               self.default)
#         else:
#             representation = template2.format(self.name, )
# 
#         return representation
# class BinaryParameter(CategoricalParameter):
#     ''' a categorical model input parameter that is only True or False
# 
#     Parameters
#     ----------
#     name : str
#     '''
# 
#     def __init__(self, name, default=None, ):
#         super(
#             BinaryParameter,
#             self).__init__(
#             name,
#             categories=[
#                 False,
#                 True],
#             default=default)

class Policy(NamedDict):
    '''Helper class representing a policy
    
    Attributes
    ----------
    name : str, int, or float
    id : int
    
    all keyword arguments are wrapped into a dict.
    
    '''
    # TODO:: separate id and name
    # if name is not provided fall back on id
    # id will always be a number and can be generated by
    # a counter
    # the new experiment class can than take the names from
    # policy and scenario to create a unique name while also
    # multiplying the ID's (assuming we count from 1 onward) to get
    # a unique experiment ID
    id_counter = Counter(1)

    def __init__(self, name=Counter(), **kwargs):

        # TODO: perhaps move this to seperate function that internally uses
        # counter
        if isinstance(name, int):
            name = f"policy {name}"

        super(Policy, self).__init__(name, **kwargs)
        self.id = Policy.id_counter()

    def to_list(self, parameters):
        '''get list like representation of policy where the
        parameters are in the order of levers'''

        return [self[param.name] for param in parameters]

    def __repr__(self):
        return "Policy({})".format(super(Policy, self).__repr__())


class Scenario(NamedDict):
    '''Helper class representing a scenario
    
    Attributes
    ----------
    name : str, int, or float
    id : int
    
    all keyword arguments are wrapped into a dict.
    
    '''
    
    # we need to start from 1 so scenario id is known
    id_counter = Counter(1)

    def __init__(self, name=Counter(), **kwargs):
        super(Scenario, self).__init__(name, **kwargs)
        self.id = Scenario.id_counter()

    def __repr__(self):
        return "Scenario({})".format(super(Scenario, self).__repr__())


class Case(NamedObject):
    '''A convenience object that contains a specification
    of the model, policy, and scenario to run

    '''

#     TODO:: we need a better name for this. probably this should be
#     named Experiment, while Experiment should be
#     ExperimentReplication

    def __init__(self, name, model_name, policy, scenario, experiment_id):
        super(Case, self).__init__(name)
        self.experiment_id = experiment_id
        self.policy = policy
        self.model_name = model_name
        self.scenario = scenario


class Experiment(NamedDict):
    '''helper class that combines scenario, policy, any constants, and
    replication information (seed etc) into a single dictionary.

    '''

    def __init__(self, scenario, policy, constants, replication=None):
        scenario_id = scenario.id
        policy_id = policy.id

        if replication is None:
            replication_id = 1
        else:
            replication_id = replication.id
            constants = combine(constants, replication)

        # this is a unique identifier for an experiment
        # we might also create a better looking name
        self.id = scenario_id * policy_id * replication_id
        name = '{}_{}_{}'.format(scenario.name, policy.name, replication_id)

        super(Experiment, self).__init__(
            name, **combine(scenario, policy, constants))


def experiment_generator(scenarios, model_structures, policies):
    '''

    generator function which yields experiments

    Parameters
    ----------
    designs : iterable of dicts
    model_structures : list
    policies : list

    Notes
    -----
    this generator is essentially three nested loops: for each model structure,
    for each policy, for each scenario, return the experiment. This means
    that designs should not be a generator because this will be exhausted after
    the running the first policy on the first model.

    '''
    jobs = itertools.product(model_structures, policies, scenarios)

    for i, job in enumerate(jobs):
        msi, policy, scenario = job
        name = '{} {} {}'.format(msi.name, policy.name, i)
        case = Case(name, msi.name, policy, scenario, i)
        yield case


def parameters_to_csv(parameters, file_name):
    '''Helper function for writing a collection of parameters to a csv file

    Parameters
    ----------
    parameters : collection of Parameter instances
    file_name :  str


    The function iterates over the collection and turns these into a data
    frame prior to storing them. The resulting csv can be loaded using the
    create_parameters function. Note that currently we don't store resolution
    and default attributes.

    '''

    params = {}

    for i, param in enumerate(parameters):

        if isinstance(param, CategoricalParameter):
            values = param.resolution
        else:
            values = param.lower_bound, param.upper_bound

        dict_repr = {j: value for j, value in enumerate(values)}
        dict_repr['name'] = param.name

        params[i] = dict_repr

    params = pd.DataFrame.from_dict(params, orient='index')

    # for readability it is nice if name is the first column, so let's
    # ensure this
    cols = params.columns.tolist()
    cols.insert(0, cols.pop(cols.index('name')))
    params = params.reindex(columns=cols)

    # we can now safely write the dataframe to a csv
    pd.DataFrame.to_csv(params, file_name, index=False)


def parameters_from_csv(uncertainties, **kwargs):
    '''Helper function for creating many Parameters based on a DataFrame
    or csv file

    Parameters
    ----------
    uncertainties : str, DataFrame
    **kwargs : dict, arguments to pass to pandas.read_csv

    Returns
    -------
    list of Parameter instances


    This helper function creates uncertainties. It assumes that the
    DataFrame or csv file has a column titled 'name', optionally a type column
    {int, real, cat}, can be included as well. the remainder of the columns
    are handled as values for the parameters. If type is not specified,
    the function will try to infer type from the values.

    Note that this function does not support the resolution and default kwargs
    on parameters.

    An example of a csv:

    NAME,TYPE,,,
    a_real,real,0,1.1,
    an_int,int,1,9,
    a_categorical,cat,a,b,c

    this CSV file would result in

    [RealParameter('a_real', 0, 1.1, resolution=[], default=None),
     IntegerParameter('an_int', 1, 9, resolution=[], default=None),
     CategoricalParameter('a_categorical', ['a', 'b', 'c'], default=None)]

    '''

    if isinstance(uncertainties, str):
        uncertainties = pd.read_csv(uncertainties, **kwargs)
    elif not isinstance(uncertainties, pd.DataFrame):
        uncertainties = pd.DataFrame.from_dict(uncertainties)
    else:
        uncertainties = uncertainties.copy()

    parameter_map = {'int': IntegerParameter,
                     'real': RealParameter,
                     'cat': CategoricalParameter,
                     'bool': BooleanParameter,
                     }

    # check if names column is there
    if ('NAME' not in uncertainties) and ('name' not in uncertainties):
        raise IndexError('name column missing')
    elif ('NAME' in uncertainties.columns):
        names = uncertainties.ix[:, 'NAME']
        uncertainties.drop(['NAME'], axis=1, inplace=True)
    else:
        names = uncertainties.ix[:, 'name']
        uncertainties.drop(['name'], axis=1, inplace=True)

    # check if type column is there
    infer_type = False
    if ('TYPE' not in uncertainties) and ('type' not in uncertainties):
        infer_type = True
    elif ('TYPE' in uncertainties):
        types = uncertainties.ix[:, 'TYPE']
        uncertainties.drop(['TYPE'], axis=1, inplace=True)
    else:
        types = uncertainties.ix[:, 'type']
        uncertainties.drop(['type'], axis=1, inplace=True)

    uncs = []
    for i, row in uncertainties.iterrows():
        name = names[i]
        values = row.values[row.notnull().values]
        type = None  # @ReservedAssignment

        if infer_type:
            if len(values) != 2:
                type = 'cat'  # @ReservedAssignment
            else:
                l, u = values

                if isinstance(
                        l, numbers.Integral) and isinstance(
                        u, numbers.Integral):
                    type = 'int'  # @ReservedAssignment
                else:
                    type = 'real'  # @ReservedAssignment

        else:
            type = types[i]  # @ReservedAssignment

            if (type != 'cat') and (len(values) != 2):
                raise ValueError(
                    'too many values specified for {}, is {}, should be 2'.format(
                        name, values.shape[0]))

        if type == 'cat':
            uncs.append(parameter_map[type](name, values))
        else:
            uncs.append(parameter_map[type](name, *values))
    return uncs<|MERGE_RESOLUTION|>--- conflicted
+++ resolved
@@ -17,17 +17,13 @@
 __all__ = [
     'Constant', 'RealParameter', 'IntegerParameter', 'CategoricalParameter',
     'BooleanParameter',
-<<<<<<< HEAD
     'Policy', 'Scenario',
-    'parameters_from_csv', 'parameters_to_csv', 'experiment_generator']
-=======
-    'CategoricalParameter',
+    'parameters_from_csv', 'parameters_to_csv', 'experiment_generator'
     'create_parameters',
     'experiment_generator',
     'Policy',
     'Scenario',
     'Experiment']
->>>>>>> 94b41f65
 _logger = get_module_logger(__name__)
 
 
