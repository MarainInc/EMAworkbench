--- conflicted
+++ resolved
@@ -35,8 +35,6 @@
 
     '''
 
-    dist = 'constant'
-
     def __init__(self, name, value):
         super(Constant, self).__init__(name)
         self.value = value
@@ -84,11 +82,7 @@
     __metaclass__ = abc.ABCMeta
 
     INTEGER = 'integer'
-    BERNOULLI = 'bernoulli'
-
     UNIFORM = 'uniform'
-    TRIANGLE = 'triangle'
-    PERT = 'pert'
 
     def __init__(self, name, lower_bound, upper_bound, resolution=None,
                  default=None, variable_name=None, pff=False):
@@ -140,7 +134,6 @@
 
         return start
 
-from typing import Iterable
 
 class RealParameter(Parameter):
     ''' real valued model input parameter
@@ -164,12 +157,7 @@
     '''
 
     def __init__(self, name, lower_bound, upper_bound, resolution=None,
-<<<<<<< HEAD
-                 default=None, variable_name=None, pff=False,
-                 dist=None, dist_params=None):
-=======
                  default=None, variable_name=None, pff=False, dist=None):
->>>>>>> 4028a79e
         super(
             RealParameter,
             self).__init__(
@@ -181,45 +169,6 @@
             variable_name=variable_name,
             pff=pff)
 
-<<<<<<< HEAD
-        valid_dist = {Parameter.UNIFORM, Parameter.TRIANGLE, Parameter.PERT, None}
-
-        if isinstance(dist, str):
-            dist = dist.lower()
-        if dist not in valid_dist:
-            raise ValueError(f"dist '{dist}' not in {valid_dist}")
-
-        self.dist = dist if dist is not None else Parameter.UNIFORM
-
-        if isinstance(dist_params, numbers.Number):
-            self.dist_params = [dist_params]
-        elif isinstance(dist_params, Iterable):
-            self.dist_params = list(dist_params)
-        elif dist_params is None:
-            self.dist_params = []
-        else:
-            raise ValueError("cannot interpret dist_params")
-
-    @property
-    def params(self):
-        if self.dist == Parameter.UNIFORM:
-            return (self.lower_bound,
-                    self.upper_bound - self.lower_bound)
-
-        if self.dist == Parameter.TRIANGLE:
-            return (self.dist_params[0],
-                    self.lower_bound,
-                    self.upper_bound - self.lower_bound)
-
-        if self.dist == Parameter.PERT:
-            center = self.dist_params[0] if len(self.dist_params)>0 else 0.5
-            peak = self.upper_bound * center + self.lower_bound * (1-center)
-            return (peak,
-                    self.dist_params[1] if len(self.dist_params) > 1 else 4.0,
-                    self.lower_bound,
-                    self.upper_bound - self.lower_bound)
-        raise ValueError(f"invalid dist {self.dist}")
-=======
         if dist is None:
             from scipy.stats import uniform
             dist = uniform(lower_bound, upper_bound-lower_bound)
@@ -250,7 +199,6 @@
         start += ')'
 
         return start
->>>>>>> 4028a79e
 
 
 class IntegerParameter(Parameter):
@@ -277,12 +225,7 @@
     '''
 
     def __init__(self, name, lower_bound, upper_bound, resolution=None,
-<<<<<<< HEAD
-                 default=None, variable_name=None, pff=False,
-                 dist=None, dist_params=None):
-=======
                  default=None, variable_name=None, pff=False, dist=None):
->>>>>>> 4028a79e
         super(
             IntegerParameter,
             self).__init__(
@@ -305,45 +248,11 @@
                 raise ValueError(('all entries in resolution should be '
                                   'integers'))
 
-<<<<<<< HEAD
-        valid_dist = {Parameter.INTEGER, Parameter.BERNOULLI, None}
-
-        if isinstance(dist, str):
-            dist = dist.lower()
-        if dist not in valid_dist:
-            raise ValueError(f"dist '{dist}' not in {valid_dist}")
-
-        self.dist = dist if dist is not None else Parameter.INTEGER
-
-        if self.dist == Parameter.BERNOULLI:
-            assert lower_bound == 0
-            assert upper_bound == 1
-
-        if isinstance(dist_params, numbers.Number):
-            self.dist_params = [dist_params]
-        elif isinstance(dist_params, Iterable):
-            self.dist_params = list(dist_params)
-        elif dist_params is None:
-            self.dist_params = []
-        else:
-            raise ValueError("cannot interpret dist_params")
-
-    @property
-    def params(self):
-        # scipy.stats.randit uses closed upper bound, hence the +1
-        if self.dist == Parameter.INTEGER:
-            return (self.lower_bound, self.upper_bound + 1)
-        elif self.dist == Parameter.BERNOULLI:
-            return (self.dist_params[0] if len(self.dist_params)>0 else 0.5, self.lower_bound, self.upper_bound + 1)
-        else:
-            raise ValueError(f"unknown dist {self.dist}")
-=======
         if dist is None:
             from scipy.stats import randint
             # scipy.stats.randit uses closed upper bound, hence the +1
             dist = randint(lower_bound, upper_bound+1)
         self.rv_gen = dist
->>>>>>> 4028a79e
 
 
 class CategoricalParameter(IntegerParameter):
@@ -491,18 +400,10 @@
     '''
 
     def __init__(self, name, default=None, variable_name=None,
-<<<<<<< HEAD
-                 pff=False, dist=None, dist_params=None):
-        super(BooleanParameter, self).__init__(
-            name, 0, 1, resolution=None, default=default,
-            variable_name=variable_name, pff=pff,
-            dist=dist, dist_params=dist_params)
-=======
                  pff=False, dist=None):
         super(BooleanParameter, self).__init__(
             name, 0, 1, resolution=None, default=default,
             variable_name=variable_name, pff=pff, dist=dist)
->>>>>>> 4028a79e
 
         self.categories = [False, True]
         self.resolution = [0, 1]
@@ -531,7 +432,7 @@
     # a unique experiment ID
     id_counter = Counter(1)
 
-    def __init__(self, name=Counter(), **kwargs):
+    def __init__(self, name, **kwargs):
         super(Policy, self).__init__(name, **kwargs)
         self.id = Policy.id_counter()
 
@@ -574,8 +475,6 @@
         self.model_name = model_name
         self.scenario = scenario
 
-    def __repr__(self):
-        return f"Case(id={self.experiment_id}, {repr(self.policy)}, {repr(self.scenario)})"
 
 class Experiment(NamedDict):
     '''helper class that combines scenario, policy, any constants, and
@@ -602,7 +501,7 @@
             name, **combine(scenario, policy, constants))
 
 
-def experiment_generator(scenarios, model_structures, policies, zip_over=None):
+def experiment_generator(scenarios, model_structures, policies):
     '''
 
     generator function which yields experiments
@@ -612,70 +511,16 @@
     designs : iterable of dicts
     model_structures : list
     policies : list
-    zip_over : Collection[str], optional
-        A collection that contains exactly two or three members of the set
-        {'scenarios', 'policies', 'models'}.  If a set is given, the length
-        of all other arguments that are indicated in this set must be the
-        same, and the experiment generator will create experiments based on
-        a `zip` through the values in these collections, instead of creating
-        experiments across all possible combinations of the values.
 
     Notes
     -----
-    When called with zip_over as None, this generator is essentially
-    three nested loops: for each model structure,
+    this generator is essentially three nested loops: for each model structure,
     for each policy, for each scenario, return the experiment. This means
     that designs should not be a generator because this will be exhausted after
-    the running the first policy on the first model.  If zip_over contains
-    two items, then those two will be paired up, but there will still be
-    two nested loops.
-
-    '''
-    if zip_over is None:
-        zip_over = set()
-    else:
-        zip_over = set(zip_over)
-
-    if not zip_over.issubset({'scenarios', 'policies', 'models'}):
-        raise ValueError("zip_over must be subset of {'scenarios', 'policies', 'models'} or None")
-    if len(zip_over) == 1:
-        raise ValueError("zip_over cannot be one item")
-
-    if zip_over == {'scenarios', 'policies', 'models'}:
-        assert len(model_structures) == len(policies)
-        assert len(model_structures) == len(scenarios)
-        jobs = (
-            (m_, p_, s_)
-            for m_, p_, s_ in zip(
-                model_structures, policies, scenarios
-            )
-        )
-    elif zip_over == {'scenarios', 'policies'}:
-        assert len(scenarios) == len(policies)
-        jobs = (
-            (m_, p_, s_)
-            for m_, (p_, s_) in itertools.product(
-                model_structures, zip(policies, scenarios)
-            )
-        )
-    elif zip_over == {'scenarios', 'models'}:
-        assert len(model_structures) == len(scenarios)
-        jobs = (
-            (m_, p_, s_)
-            for p_, (m_, s_) in itertools.product(
-                policies, zip(model_structures, scenarios)
-            )
-        )
-    elif zip_over == {'policies', 'models'}:
-        assert len(model_structures) == len(policies)
-        jobs = (
-            (m_, p_, s_)
-            for s_, (m_, p_) in itertools.product(
-                scenarios, zip(model_structures, policies)
-            )
-        )
-    else:
-        jobs = itertools.product(model_structures, policies, scenarios)
+    the running the first policy on the first model.
+
+    '''
+    jobs = itertools.product(model_structures, policies, scenarios)
 
     for i, job in enumerate(jobs):
         msi, policy, scenario = job
