'''
Created on Mar 22, 2014

@author: jhkwakkel
'''
import os
import zipfile
import io
import numpy as np

from matplotlib.mlab import csv2rec

from expWorkbench import TIME
from expWorkbench.util import load_results

def load_flu_data():
    path = os.path.dirname(__file__)
<<<<<<< HEAD
    fn = './data/1000 flu cases no policy.tar.gz'
=======
    fn = './data/1000 case flu no policy.tar.gz'
>>>>>>> 36dcd3b1
    fn = os.path.join(path, fn)

    experiments, outcomes = load_results(fn)
    return experiments, outcomes

def load_scarcity_data():
    path = os.path.dirname(__file__)
    fn = './data/1000 runs scarcity.tar.gz'
    fn = os.path.join(path, fn)

    experiments, outcomes = load_results(fn)
    return experiments, outcomes
    
    return experiments, outcomes


def load_eng_trans_data():

    dt_descr = [('ini PR T4', '<f8'),
                ('lifetime T1', '<f8'),
                ('lifetime T2', '<f8'),
                ('lifetime T3', '<f8'),
                ('lifetime T4', '<f8'),
                ('ec gr t1', '<f8'),
                ('ec gr t2', '<f8'),
                ('ec gr t3', '<f8'),
                ('ec gr t4', '<f8'),
                ('ec gr t5', '<f8'),
                ('ec gr t6', '<f8'),
                ('ec gr t7', '<f8'),
                ('ec gr t8', '<f8'),
                ('ec gr t9', '<f8'),
                ('ec gr t10', '<f8'),
                ('random PR min', '<f8'),
                ('random PR max', '<f8'),
                ('seed PR T1', '<i4'),
                ('seed PR T2', '<i4'),
                ('seed PR T3', '<i4'),
                ('seed PR T4', '<i4'),
                ('absolute preference for MIC', '<f8'),
                ('absolute preference for expected cost per MWe', '<f8'),
                ('absolute preference against unknown', '<f8'),
                ('absolute preference for expected progress', '<f8'),
                ('absolute preference against specific CO2 emissions', '<f8'),
                ('performance expected cost per MWe T1', '<f8'),
                ('performance expected cost per MWe T2', '<f8'),
                ('performance expected cost per MWe T3', '<f8'),
                ('performance expected cost per MWe T4', '<f8'),
                ('performance CO2 avoidance T1', '<f8'),
                ('performance CO2 avoidance T2', '<f8'),
                ('performance CO2 avoidance T3', '<f8'),
                ('performance CO2 avoidance T4', '<f8'),
                ('SWITCH T3', '|O4'),
                ('SWITCH T4', '|O4'),
                ('preference switches', '|O4'),
                ('ini cap T1', '<f8'),
                ('ini cap T2', '<f8'),
                ('ini cap T3', '<f8'),
                ('ini cap T4', '<f8'),
                ('ini cost T1', '<f8'),
                ('ini cost T2', '<f8'),
                ('ini cost T3', '<f8'),
                ('ini cost T4', '<f8'),
                ('ini cum decom cap T1', '<f8'),
                ('ini cum decom cap T2', '<f8'),
                ('ini cum decom cap T3', '<f8'),
                ('ini cum decom cap T4', '<f8'),
                ('average planning and construction period T1', '<f8'),
                ('average planning and construction period T2', '<f8'),
                ('average planning and construction period T3', '<f8'),
                ('average planning and construction period T4', '<f8'),
                ('ini PR T1', '<f8'),
                ('ini PR T2', '<f8'),
                ('ini PR T3', '<f8'),
                ('model', '|O4'),
                ('policy', '|O4')]
    
    path = os.path.dirname(__file__)
    fn = './data/eng_trans.zip'
    fn = os.path.join(path, fn)
    outcomes = {}

    with zipfile.ZipFile(fn) as z:
        experiments = io.StringIO(z.read('experiments.csv').decode('UTF-8'))
        experiments = csv2rec(experiments)
        dt = np.dtype(dt_descr)
        names = [entry[0] for entry in dt_descr]
        experiments.dtype.names = names
        experiments = experiments.astype(dt)
       
        data = io.StringIO(z.read('total capacity installed.csv').decode('UTF-8'))
        outcomes['total capacity installed'] = np.loadtxt(data, delimiter=',')
         
        data = io.StringIO(z.read('TIME.csv').decode('UTF-8'))
        outcomes[TIME] = np.loadtxt(data, delimiter=',')
      
        data = io.StringIO(z.read('total fraction new technologies.csv').decode('UTF-8'))
        outcomes['total fraction new technologies'] = np.loadtxt(data, 
                                                                 delimiter=',')
    
    return experiments, outcomes
  
if __name__ == '__main__':
    load_flu_data()
    load_scarcity_data()
    load_eng_trans_data()<|MERGE_RESOLUTION|>--- conflicted
+++ resolved
@@ -15,11 +15,8 @@
 
 def load_flu_data():
     path = os.path.dirname(__file__)
-<<<<<<< HEAD
+
     fn = './data/1000 flu cases no policy.tar.gz'
-=======
-    fn = './data/1000 case flu no policy.tar.gz'
->>>>>>> 36dcd3b1
     fn = os.path.join(path, fn)
 
     experiments, outcomes = load_results(fn)
