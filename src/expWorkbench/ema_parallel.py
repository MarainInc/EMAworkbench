--- conflicted
+++ resolved
@@ -27,10 +27,7 @@
 import os
 import time
 import queue
-<<<<<<< HEAD
-=======
-import multiprocessing
->>>>>>> 36dcd3b1
+
 import random
 import string
 
@@ -184,37 +181,22 @@
         for i in range(processes):
             debug('generating worker '+str(i))
             
-<<<<<<< HEAD
             workername = self._get_worker_name(i)
-=======
-
->>>>>>> 36dcd3b1
+
             
             #setup working directories for parallel_ema
             for msi in msis:
                 if msi.working_directory != None:
                     if worker_root == None:
-<<<<<<< HEAD
 
                         wd = msis[0].working_directory
                         abs_wd = os.path.abspath(wd)
                         worker_root = os.path.dirname(abs_wd)
-=======
-                        worker_root = os.path.dirname(os.path.abspath(msis[0].working_directory))
- 
-                    # generate a random string helps in running repeatedly with
-                    # crashes
-                    choice_set = string.ascii_uppercase + string.digits + string.ascii_lowercase
-                    random_string = ''.join(random.choice(choice_set) for _ in range(5))
->>>>>>> 36dcd3b1
                     
-                    workername = 'tpm_{}_PoolWorker_{}'.format(random_string, i)
+                    workername = 'tpm_{}_PoolWorker_{}'.format(workername, i)
                     
-<<<<<<< HEAD
-=======
                     working_directory = os.path.join(worker_root, workername)
-                    
->>>>>>> 36dcd3b1
+
                     working_dirs.append(working_directory)
                     shutil.copytree(msi.working_directory, 
                                     working_directory, 
